import {
    Generate,
    activateSendButtons,
    addOneMessage,
    callPopup,
    characters,
    chat,
    chat_metadata,
    comment_avatar,
    deactivateSendButtons,
    default_avatar,
    eventSource,
    event_types,
    extension_prompt_roles,
    extension_prompt_types,
    extractMessageBias,
    generateQuietPrompt,
    generateRaw,
    getThumbnailUrl,
    is_send_press,
    main_api,
    name1,
    name2,
    reloadCurrentChat,
    removeMacros,
    saveChatConditional,
    sendMessageAsUser,
    sendSystemMessage,
    setActiveCharacter,
    setActiveGroup,
    setCharacterId,
    setCharacterName,
    setExtensionPrompt,
    setUserName,
    substituteParams,
    system_avatar,
    system_message_types,
    this_chid,
} from '../script.js';
import { PARSER_FLAG, SlashCommandParser } from './slash-commands/SlashCommandParser.js';
import { SlashCommandParserError } from './slash-commands/SlashCommandParserError.js';
import { getMessageTimeStamp } from './RossAscends-mods.js';
import { hideChatMessageRange } from './chats.js';
import { getContext, saveMetadataDebounced } from './extensions.js';
import { getRegexedString, regex_placement } from './extensions/regex/engine.js';
import { findGroupMemberId, groups, is_group_generating, openGroupById, resetSelectedGroup, saveGroupChat, selected_group } from './group-chats.js';
import { chat_completion_sources, oai_settings } from './openai.js';
import { autoSelectPersona, retriggerFirstMessageOnEmptyChat, user_avatar } from './personas.js';
import { addEphemeralStoppingString, chat_styles, flushEphemeralStoppingStrings, power_user } from './power-user.js';
import { textgen_types, textgenerationwebui_settings } from './textgen-settings.js';
import { decodeTextTokens, getFriendlyTokenizerName, getTextTokens, getTokenCountAsync } from './tokenizers.js';
import { debounce, delay, isFalseBoolean, isTrueBoolean, stringToRange, trimToEndSentence, trimToStartSentence, waitUntilCondition } from './utils.js';
import { registerVariableCommands, resolveVariable } from './variables.js';
import { background_settings } from './backgrounds.js';
import { SlashCommandScope } from './slash-commands/SlashCommandScope.js';
import { SlashCommandClosure } from './slash-commands/SlashCommandClosure.js';
import { SlashCommandClosureResult } from './slash-commands/SlashCommandClosureResult.js';
import { AutoCompleteNameResult } from './autocomplete/AutoCompleteNameResult.js';
import { AutoCompleteOption } from './autocomplete/AutoCompleteOption.js';
import { ARGUMENT_TYPE, SlashCommandArgument, SlashCommandNamedArgument } from './slash-commands/SlashCommandArgument.js';
import { AutoComplete } from './autocomplete/AutoComplete.js';
import { SlashCommand } from './slash-commands/SlashCommand.js';
import { SlashCommandAbortController } from './slash-commands/SlashCommandAbortController.js';
import { SlashCommandNamedArgumentAssignment } from './slash-commands/SlashCommandNamedArgumentAssignment.js';
export {
    executeSlashCommands, executeSlashCommandsWithOptions, getSlashCommandsHelp, registerSlashCommand,
};

export const parser = new SlashCommandParser();
/**
 * @deprecated Use SlashCommandParser.addCommandObject() instead
 */
const registerSlashCommand = SlashCommandParser.addCommand.bind(SlashCommandParser);
const getSlashCommandsHelp = parser.getHelpString.bind(parser);

SlashCommandParser.addCommandObject(SlashCommand.fromProps({ name: '?',
    callback: helpCommandCallback,
    aliases: ['help'],
    unnamedArgumentList: [new SlashCommandArgument(
        'help topic', ARGUMENT_TYPE.STRING, false, false, null, ['slash', 'format', 'hotkeys', 'macros'],
    )],
    helpString: 'Get help on macros, chat formatting and commands.',
}));
SlashCommandParser.addCommandObject(SlashCommand.fromProps({ name: 'name',
    callback: setNameCallback,
    unnamedArgumentList: [
        new SlashCommandArgument(
            'persona', [ARGUMENT_TYPE.STRING], true,
        ),
    ],
    helpString: 'Sets user name and persona avatar (if set).',
    aliases: ['persona'],
}));
SlashCommandParser.addCommandObject(SlashCommand.fromProps({ name: 'sync',
    callback: syncCallback,
    helpString: 'Syncs the user persona in user-attributed messages in the current chat.',
}));
SlashCommandParser.addCommandObject(SlashCommand.fromProps({ name: 'lock',
    callback: bindCallback,
    aliases: ['bind'],
    helpString: 'Locks/unlocks a persona (name and avatar) to the current chat',
}));
SlashCommandParser.addCommandObject(SlashCommand.fromProps({ name: 'bg',
    callback: setBackgroundCallback,
    aliases: ['background'],
    returns: 'the current background',
    unnamedArgumentList: [
        new SlashCommandArgument(
            'filename', [ARGUMENT_TYPE.STRING], true,
        ),
    ],
    helpString: `
        <div>
            Sets a background according to the provided filename. Partial names allowed.
        </div>
        <div>
            <strong>Example:</strong>
            <ul>
                <li>
                    <pre><code>/bg beach.jpg</code></pre>
                </li>
            </ul>
        </div>
    `,
}));
SlashCommandParser.addCommandObject(SlashCommand.fromProps({ name: 'sendas',
    callback: sendMessageAs,
    namedArgumentList: [
        new SlashCommandNamedArgument(
            'name', 'Character name', [ARGUMENT_TYPE.STRING], true,
        ),
        new SlashCommandNamedArgument(
            'compact', 'Use compact layout', [ARGUMENT_TYPE.BOOLEAN], false, false, 'false', ['true', 'false'],
        ),
        SlashCommandNamedArgument.fromProps({
            name: 'at',
            description: 'position to insert the message',
            typeList: [ARGUMENT_TYPE.NUMBER, ARGUMENT_TYPE.VARIABLE_NAME],
        }),
    ],
    unnamedArgumentList: [
        new SlashCommandArgument(
            'text', [ARGUMENT_TYPE.STRING], true,
        ),
    ],
    helpString: `
        <div>
            Sends a message as a specific character. Uses the character avatar if it exists in the characters list.
        </div>
        <div>
            <strong>Example:</strong>
            <ul>
                <li>
                    <pre><code>/sendas name="Chloe" Hello, guys!</code></pre>
                    will send "Hello, guys!" from "Chloe".
                </li>
            </ul>
        </div>
        <div>
            If "compact" is set to true, the message is sent using a compact layout.
        </div>
    `,
}));
SlashCommandParser.addCommandObject(SlashCommand.fromProps({ name: 'sys',
    callback: sendNarratorMessage,
    aliases: ['nar'],
    namedArgumentList: [
        new SlashCommandNamedArgument(
            'compact',
            'compact layout',
            [ARGUMENT_TYPE.BOOLEAN],
            false,
            false,
            'false',
        ),
        SlashCommandNamedArgument.fromProps({
            name: 'at',
            description: 'position to insert the message',
            typeList: [ARGUMENT_TYPE.NUMBER, ARGUMENT_TYPE.VARIABLE_NAME],
        }),
    ],
    unnamedArgumentList: [
        new SlashCommandArgument(
            'text', [ARGUMENT_TYPE.STRING], true,
        ),
    ],
    helpString: `
        <div>
            Sends a message as a system narrator.
        </div>
        <div>
            If <code>compact</code> is set to <code>true</code>, the message is sent using a compact layout.
        </div>
        <div>
            <strong>Example:</strong>
            <ul>
                <li>
                    <pre><code>/sys The sun sets in the west.</code></pre>
                </li>
                <li>
                    <pre><code>/sys compact=true A brief note.</code></pre>
                </li>
            </ul>
        </div>
    `,
}));
SlashCommandParser.addCommandObject(SlashCommand.fromProps({ name: 'sysname',
    callback: setNarratorName,
    unnamedArgumentList: [
        new SlashCommandArgument(
            'name', [ARGUMENT_TYPE.STRING], false,
        ),
    ],
    helpString: 'Sets a name for future system narrator messages in this chat (display only). Default: System. Leave empty to reset.',
}));
SlashCommandParser.addCommandObject(SlashCommand.fromProps({ name: 'comment',
    callback: sendCommentMessage,
    namedArgumentList: [
        new SlashCommandNamedArgument(
            'compact',
            'Whether to use a compact layout',
            [ARGUMENT_TYPE.BOOLEAN],
            false,
            false,
            'false',
        ),
        SlashCommandNamedArgument.fromProps({
            name: 'at',
            description: 'position to insert the message',
            typeList: [ARGUMENT_TYPE.NUMBER, ARGUMENT_TYPE.VARIABLE_NAME],
        }),
    ],
    unnamedArgumentList: [
        new SlashCommandArgument(
            'text',
            [ARGUMENT_TYPE.STRING],
            true,
        ),
    ],
    helpString: `
        <div>
            Adds a note/comment message not part of the chat.
        </div>
        <div>
            If <code>compact</code> is set to <code>true</code>, the message is sent using a compact layout.
        </div>
        <div>
            <strong>Example:</strong>
            <ul>
                <li>
                    <pre><code>/comment This is a comment</code></pre>
                </li>
                <li>
                    <pre><code>/comment compact=true This is a compact comment</code></pre>
                </li>
            </ul>
        </div>
    `,
}));
SlashCommandParser.addCommandObject(SlashCommand.fromProps({ name: 'single',
    callback: setStoryModeCallback,
    aliases: ['story'],
    helpString: 'Sets the message style to single document mode without names or avatars visible.',
}));
SlashCommandParser.addCommandObject(SlashCommand.fromProps({ name: 'bubble',
    callback: setBubbleModeCallback,
    aliases: ['bubbles'],
    helpString: 'Sets the message style to bubble chat mode.',
}));
SlashCommandParser.addCommandObject(SlashCommand.fromProps({ name: 'flat',
    callback: setFlatModeCallback,
    aliases: ['default'],
    helpString: 'Sets the message style to flat chat mode.',
}));
SlashCommandParser.addCommandObject(SlashCommand.fromProps({ name: 'continue',
    callback: continueChatCallback,
    aliases: ['cont'],
    unnamedArgumentList: [
        new SlashCommandArgument(
            'prompt', [ARGUMENT_TYPE.STRING], false,
        ),
    ],
    helpString: `
        <div>
            Continues the last message in the chat, with an optional additional prompt.
        </div>
        <div>
            <strong>Example:</strong>
            <ul>
                <li>
                    <pre><code>/continue</code></pre>
                    Continues the chat with no additional prompt.
                </li>
                <li>
                    <pre><code>/continue Let's explore this further...</code></pre>
                    Continues the chat with the provided prompt.
                </li>
            </ul>
        </div>
    `,
}));
SlashCommandParser.addCommandObject(SlashCommand.fromProps({ name: 'go',
    callback: goToCharacterCallback,
    unnamedArgumentList: [
        new SlashCommandArgument(
            'name', [ARGUMENT_TYPE.STRING], true,
        ),
    ],
    helpString: 'Opens up a chat with the character or group by its name',
    aliases: ['char'],
}));
SlashCommandParser.addCommandObject(SlashCommand.fromProps({ name: 'sysgen',
    callback: generateSystemMessage,
    unnamedArgumentList: [
        new SlashCommandArgument(
            'prompt', [ARGUMENT_TYPE.STRING], true,
        ),
    ],
    helpString: 'Generates a system message using a specified prompt.',
}));
SlashCommandParser.addCommandObject(SlashCommand.fromProps({ name: 'ask',
    callback: askCharacter,
    unnamedArgumentList: [
        new SlashCommandArgument(
            'character name', [ARGUMENT_TYPE.STRING], true,
        ),
        new SlashCommandArgument(
            'prompt', [ARGUMENT_TYPE.STRING], true,
        ),
    ],
    helpString: 'Asks a specified character card a prompt. Character name and prompt have to be separated by a new line.',
}));
SlashCommandParser.addCommandObject(SlashCommand.fromProps({ name: 'delname',
    callback: deleteMessagesByNameCallback,
    namedArgumentList: [],
    unnamedArgumentList: [
        new SlashCommandArgument(
            'name', [ARGUMENT_TYPE.STRING], true,
        ),
    ],
    aliases: ['cancel'],
    helpString: `
        <div>
            Deletes all messages attributed to a specified name.
        </div>
        <div>
            <strong>Example:</strong>
            <ul>
                <li>
                    <pre><code>/delname John</code></pre>
                </li>
            </ul>
        </div>
    `,
}));
SlashCommandParser.addCommandObject(SlashCommand.fromProps({ name: 'send',
    callback: sendUserMessageCallback,
    namedArgumentList: [
        new SlashCommandNamedArgument(
            'compact',
            'whether to use a compact layout',
            [ARGUMENT_TYPE.BOOLEAN],
            false,
            false,
            'false',
        ),
        SlashCommandNamedArgument.fromProps({
            name: 'at',
            description: 'position to insert the message',
            typeList: [ARGUMENT_TYPE.NUMBER, ARGUMENT_TYPE.VARIABLE_NAME],
        }),
        new SlashCommandNamedArgument(
            'name',
            'display name',
            [ARGUMENT_TYPE.STRING, ARGUMENT_TYPE.VARIABLE_NAME],
            false,
            false,
            '{{user}}',
        ),
    ],
    unnamedArgumentList: [
        new SlashCommandArgument(
            'text',
            [ARGUMENT_TYPE.STRING],
            true,
        ),
    ],
    helpString: `
        <div>
            Adds a user message to the chat log without triggering a generation.
        </div>
        <div>
            If <code>compact</code> is set to <code>true</code>, the message is sent using a compact layout.
        </div>
        <div>
            If <code>name</code> is set, it will be displayed as the message sender. Can be an empty for no name.
        </div>
        <div>
            <strong>Example:</strong>
            <ul>
                <li>
                    <pre><code>/send Hello there!</code></pre>
                </li>
                <li>
                    <pre><code>/send compact=true Hi</code></pre>
                </li>
            </ul>
        </div>
    `,
}));
SlashCommandParser.addCommandObject(SlashCommand.fromProps({ name: 'trigger',
    callback: triggerGenerationCallback,
    namedArgumentList: [
        new SlashCommandNamedArgument(
            'await',
            'Whether to await for the triggered generation before continuing',
            [ARGUMENT_TYPE.BOOLEAN],
            false,
            false,
            'false',
        ),
    ],
    helpString: `
        <div>
            Triggers a message generation. If in group, can trigger a message for the specified group member index or name.
        </div>
        <div>
            If <code>await=true</code> named argument is passed, the command will await for the triggered generation before continuing.
        </div>
    `,
}));
SlashCommandParser.addCommandObject(SlashCommand.fromProps({ name: 'hide',
    callback: hideMessageCallback,
    unnamedArgumentList: [
        new SlashCommandArgument(
            'message index or range', [ARGUMENT_TYPE.NUMBER, ARGUMENT_TYPE.RANGE], true,
        ),
    ],
    helpString: 'Hides a chat message from the prompt.',
}));
SlashCommandParser.addCommandObject(SlashCommand.fromProps({ name: 'unhide',
    callback: unhideMessageCallback,
    unnamedArgumentList: [
        new SlashCommandArgument(
            'message index or range', [ARGUMENT_TYPE.NUMBER, ARGUMENT_TYPE.RANGE], true,
        ),
    ],
    helpString: 'Unhides a message from the prompt.',
}));
SlashCommandParser.addCommandObject(SlashCommand.fromProps({ name: 'member-disable',
    callback: disableGroupMemberCallback,
    aliases: ['disable', 'disablemember', 'memberdisable'],
    unnamedArgumentList: [
        new SlashCommandArgument(
            'member index or name', [ARGUMENT_TYPE.NUMBER, ARGUMENT_TYPE.STRING], true,
        ),
    ],
    helpString: 'Disables a group member from being drafted for replies.',
}));
SlashCommandParser.addCommandObject(SlashCommand.fromProps({ name: 'member-enable',
    aliases: ['enable', 'enablemember', 'memberenable'],
    callback: enableGroupMemberCallback,
    unnamedArgumentList: [
        new SlashCommandArgument(
            'member index or name', [ARGUMENT_TYPE.NUMBER, ARGUMENT_TYPE.STRING], true,
        ),
    ],
    helpString: 'Enables a group member to be drafted for replies.',
}));
SlashCommandParser.addCommandObject(SlashCommand.fromProps({ name: 'member-add',
    callback: addGroupMemberCallback,
    aliases: ['addmember', 'memberadd'],
    unnamedArgumentList: [
        new SlashCommandArgument(
            'character name', [ARGUMENT_TYPE.STRING], true,
        ),
    ],
    helpString: `
        <div>
            Adds a new group member to the group chat.
        </div>
        <div>
            <strong>Example:</strong>
            <ul>
                <li>
                    <pre><code>/member-add John Doe</code></pre>
                </li>
            </ul>
        </div>
    `,
}));
SlashCommandParser.addCommandObject(SlashCommand.fromProps({ name: 'member-remove',
    callback: removeGroupMemberCallback,
    aliases: ['removemember', 'memberremove'],
    unnamedArgumentList: [
        new SlashCommandArgument(
            'member index or name', [ARGUMENT_TYPE.NUMBER, ARGUMENT_TYPE.STRING], true,
        ),
    ],
    helpString: `
        <div>
            Removes a group member from the group chat.
        </div>
        <div>
            <strong>Example:</strong>
            <ul>
                <li>
                    <pre><code>/member-remove 2</code></pre>
                    <pre><code>/member-remove John Doe</code></pre>
                </li>
            </ul>
        </div>
    `,
}));
SlashCommandParser.addCommandObject(SlashCommand.fromProps({ name: 'member-up',
    callback: moveGroupMemberUpCallback,
    aliases: ['upmember', 'memberup'],
    unnamedArgumentList: [
        new SlashCommandArgument(
            'member index or name', [ARGUMENT_TYPE.NUMBER, ARGUMENT_TYPE.STRING], true,
        ),
    ],
    helpString: 'Moves a group member up in the group chat list.',
}));
SlashCommandParser.addCommandObject(SlashCommand.fromProps({ name: 'member-down',
    callback: moveGroupMemberDownCallback,
    aliases: ['downmember', 'memberdown'],
    unnamedArgumentList: [
        new SlashCommandArgument(
            'member index or name', [ARGUMENT_TYPE.NUMBER, ARGUMENT_TYPE.STRING], true,
        ),
    ],
    helpString: 'Moves a group member down in the group chat list.',
}));
SlashCommandParser.addCommandObject(SlashCommand.fromProps({ name: 'peek',
    callback: peekCallback,
    unnamedArgumentList: [
        new SlashCommandArgument(
            'message index or range', [ARGUMENT_TYPE.NUMBER, ARGUMENT_TYPE.RANGE], false, true,
        ),
    ],
    helpString: `
        <div>
            Shows a group member character card without switching chats.
        </div>
        <div>
            <strong>Examples:</strong>
            <ul>
                <li>
                    <pre><code>/peek 5</code></pre>
                    Shows the character card for the 5th message.
                </li>
                <li>
                    <pre><code>/peek 2-5</code></pre>
                    Shows the character cards for messages 2 through 5.
                </li>
            </ul>
        </div>
    `,
}));
SlashCommandParser.addCommandObject(SlashCommand.fromProps({ name: 'delswipe',
    callback: deleteSwipeCallback,
    aliases: ['swipedel'],
    unnamedArgumentList: [
        new SlashCommandArgument(
            '1-based swipe id', [ARGUMENT_TYPE.NUMBER],
        ),
    ],
    helpString: `
        <div>
            Deletes a swipe from the last chat message. If swipe id is not provided, it deletes the current swipe.
        </div>
        <div>
            <strong>Example:</strong>
            <ul>
                <li>
                    <pre><code>/delswipe</code></pre>
                    Deletes the current swipe.
                </li>
                <li>
                    <pre><code>/delswipe 2</code></pre>
                    Deletes the second swipe from the last chat message.
                </li>
            </ul>
        </div>
    `,
}));
SlashCommandParser.addCommandObject(SlashCommand.fromProps({ name: 'echo',
    callback: echoCallback,
    returns: 'the text',
    namedArgumentList: [
        new SlashCommandNamedArgument(
            'title', 'title of the toast message', [ARGUMENT_TYPE.STRING], false,
        ),
        new SlashCommandNamedArgument(
            'severity', 'severity level of the toast message', [ARGUMENT_TYPE.STRING], false, false, null, ['info', 'warning', 'error', 'success'],
        ),
    ],
    unnamedArgumentList: [
        new SlashCommandArgument(
            'text', [ARGUMENT_TYPE.STRING], true,
        ),
    ],
    helpString: `
        <div>
            Echoes the provided text to a toast message. Useful for pipes debugging.
        </div>
        <div>
            <strong>Example:</strong>
            <ul>
                <li>
                    <pre><code>/echo title="My Message" severity=info This is an info message</code></pre>
                </li>
            </ul>
        </div>
    `,
}));
SlashCommandParser.addCommandObject(SlashCommand.fromProps({ name: 'gen',
    callback: generateCallback,
    returns: 'generated text',
    namedArgumentList: [
        new SlashCommandNamedArgument(
            'lock', 'lock user input during generation', [ARGUMENT_TYPE.BOOLEAN], false, false, null, ['on', 'off'],
        ),
        new SlashCommandNamedArgument(
            'name', 'in-prompt name for instruct mode', [ARGUMENT_TYPE.STRING], false, false, 'System',
        ),
        new SlashCommandNamedArgument(
            'length', 'API response length in tokens', [ARGUMENT_TYPE.NUMBER], false,
        ),
        new SlashCommandNamedArgument(
            'as', 'role of the output prompt', [ARGUMENT_TYPE.STRING], false, false, 'system', ['system', 'char'],
        ),
    ],
    unnamedArgumentList: [
        new SlashCommandArgument(
            'prompt', [ARGUMENT_TYPE.STRING], true,
        ),
    ],
    helpString: `
        <div>
            Generates text using the provided prompt and passes it to the next command through the pipe, optionally locking user input while generating and allowing to configure the in-prompt name for instruct mode (default = "System").
        </div>
        <div>
            "as" argument controls the role of the output prompt: system (default) or char. If "length" argument is provided as a number in tokens, allows to temporarily override an API response length.
        </div>
    `,
}));
SlashCommandParser.addCommandObject(SlashCommand.fromProps({ name: 'genraw',
    callback: generateRawCallback,
    returns: 'generated text',
    namedArgumentList: [
        new SlashCommandNamedArgument(
            'lock', 'lock user input during generation', [ARGUMENT_TYPE.BOOLEAN], false, false, null, ['on', 'off'],
        ),
        new SlashCommandNamedArgument(
            'instruct', 'use instruct mode', [ARGUMENT_TYPE.BOOLEAN], false, false, 'on', ['on', 'off'],
        ),
        new SlashCommandNamedArgument(
            'stop', 'one-time custom stop strings', [ARGUMENT_TYPE.LIST], false,
        ),
        new SlashCommandNamedArgument(
            'as', 'role of the output prompt', [ARGUMENT_TYPE.STRING], false, false, 'system', ['system', 'char'],
        ),
        new SlashCommandNamedArgument(
            'system', 'system prompt at the start', [ARGUMENT_TYPE.STRING], false,
        ),
        new SlashCommandNamedArgument(
            'length', 'API response length in tokens', [ARGUMENT_TYPE.NUMBER], false,
        ),
    ],
    unnamedArgumentList: [
        new SlashCommandArgument(
            'prompt', [ARGUMENT_TYPE.STRING], true,
        ),
    ],
    helpString: `
        <div>
            Generates text using the provided prompt and passes it to the next command through the pipe, optionally locking user input while generating. Does not include chat history or character card.
        </div>
        <div>
            Use instruct=off to skip instruct formatting, e.g. <pre><code>/genraw instruct=off Why is the sky blue?</code></pre>
        </div>
        <div>
            Use stop=... with a JSON-serialized array to add one-time custom stop strings, e.g. <pre><code>/genraw stop=["\\n"] Say hi</code></pre>
        </div>
        <div>
            "as" argument controls the role of the output prompt: system (default) or char. "system" argument adds an (optional) system prompt at the start.
        </div>
        <div>
            If "length" argument is provided as a number in tokens, allows to temporarily override an API response length.
        </div>
    `,
}));
SlashCommandParser.addCommandObject(SlashCommand.fromProps({ name: 'addswipe',
    callback: addSwipeCallback,
    aliases: ['swipeadd'],
    unnamedArgumentList: [
        new SlashCommandArgument(
            'text', [ARGUMENT_TYPE.STRING], true,
        ),
    ],
    helpString: 'Adds a swipe to the last chat message.',
}));
SlashCommandParser.addCommandObject(SlashCommand.fromProps({ name: 'abort',
    callback: abortCallback,
    namedArgumentList: [
        SlashCommandNamedArgument.fromProps({ name: 'quiet',
            description: 'Whether to suppress the toast message notifying about the /abort call.',
            typeList: [ARGUMENT_TYPE.BOOLEAN],
            defaultValue: 'true',
            enumList: ['true', 'false'],
        }),
    ],
    unnamedArgumentList: [
        SlashCommandArgument.fromProps({ description: 'The reason for aborting command execution. Shown when quiet=false',
            typeList: [ARGUMENT_TYPE.STRING],
        }),
    ],
    helpString: 'Aborts the slash command batch execution.',
}));
SlashCommandParser.addCommandObject(SlashCommand.fromProps({ name: 'fuzzy',
    callback: fuzzyCallback,
    returns: 'first matching item',
    namedArgumentList: [
        new SlashCommandNamedArgument(
            'list', 'list of items to match against', [ARGUMENT_TYPE.LIST], true,
        ),
        new SlashCommandNamedArgument(
            'threshold', 'fuzzy match threshold (0.0 to 1.0)', [ARGUMENT_TYPE.NUMBER], false, false, '0.4',
        ),
    ],
    unnamedArgumentList: [
        new SlashCommandArgument(
            'text to search', [ARGUMENT_TYPE.STRING], true,
        ),
    ],
    helpString: `
        <div>
            Performs a fuzzy match of each item in the <code>list</code> against the <code>text to search</code>.
            If any item matches, then its name is returned. If no item matches the text, no value is returned.
        </div>
        <div>
            The optional <code>threshold</code> (default is 0.4) allows control over the match strictness.
            A low value (min 0.0) means the match is very strict.
            At 1.0 (max) the match is very loose and will match anything.
        </div>
        <div>
            The returned value passes to the next command through the pipe.
        </div>
        <div>
            <strong>Example:</strong>
            <ul>
                <li>
                    <pre><code>/fuzzy list=["a","b","c"] threshold=0.4 abc</code></pre>
                </li>
            </ul>
        </div>
    `,
}));
SlashCommandParser.addCommandObject(SlashCommand.fromProps({ name: 'pass',
    callback: (_, arg) => arg,
    returns: 'the provided value',
    unnamedArgumentList: [
        new SlashCommandArgument(
            'text', [ARGUMENT_TYPE.STRING, ARGUMENT_TYPE.NUMBER, ARGUMENT_TYPE.BOOLEAN, ARGUMENT_TYPE.LIST, ARGUMENT_TYPE.DICTIONARY, ARGUMENT_TYPE.CLOSURE], true,
        ),
    ],
    aliases: ['return'],
    helpString: `
        <div>
            <pre><span class="monospace">/pass (text)</span> – passes the text to the next command through the pipe.</pre>
        </div>
        <div>
            <strong>Example:</strong>
            <ul>
                <li><pre><code>/pass Hello world</code></pre></li>
            </ul>
        </div>
    `,
}));
SlashCommandParser.addCommandObject(SlashCommand.fromProps({ name: 'delay',
    callback: delayCallback,
    aliases: ['wait', 'sleep'],
    unnamedArgumentList: [
        new SlashCommandArgument(
            'milliseconds', [ARGUMENT_TYPE.NUMBER], true,
        ),
    ],
    helpString: `
        <div>
            Delays the next command in the pipe by the specified number of milliseconds.
        </div>
        <div>
            <strong>Example:</strong>
            <ul>
                <li>
                    <pre><code>/delay 1000</code></pre>
                </li>
            </ul>
        </div>
    `,
}));
SlashCommandParser.addCommandObject(SlashCommand.fromProps({ name: 'input',
    aliases: ['prompt'],
    callback: inputCallback,
    returns: 'user input',
    namedArgumentList: [
        new SlashCommandNamedArgument(
            'default', 'default value of the input field', [ARGUMENT_TYPE.STRING], false, false, '"string"',
        ),
        new SlashCommandNamedArgument(
            'large', 'show large input field', [ARGUMENT_TYPE.BOOLEAN], false, false, 'off', ['on', 'off'],
        ),
        new SlashCommandNamedArgument(
            'wide', 'show wide input field', [ARGUMENT_TYPE.BOOLEAN], false, false, 'off', ['on', 'off'],
        ),
        new SlashCommandNamedArgument(
            'okButton', 'text for the ok button', [ARGUMENT_TYPE.STRING], false,
        ),
        new SlashCommandNamedArgument(
            'rows', 'number of rows for the input field', [ARGUMENT_TYPE.NUMBER], false,
        ),
    ],
    unnamedArgumentList: [
        new SlashCommandArgument(
            'text to display', [ARGUMENT_TYPE.STRING], false,
        ),
    ],
    helpString: `
        <div>
            Shows a popup with the provided text and an input field.
            The <code>default</code> argument is the default value of the input field, and the text argument is the text to display.
        </div>
    `,
}));
SlashCommandParser.addCommandObject(SlashCommand.fromProps({ name: 'run',
    aliases: ['call', 'exec'],
    callback: runCallback,
    returns: 'result of the executed closure of QR',
    namedArgumentList: [
        new SlashCommandNamedArgument(
            'args', 'named arguments', [ARGUMENT_TYPE.STRING, ARGUMENT_TYPE.NUMBER, ARGUMENT_TYPE.BOOLEAN, ARGUMENT_TYPE.LIST, ARGUMENT_TYPE.DICTIONARY], false, true,
        ),
    ],
    unnamedArgumentList: [
        new SlashCommandArgument(
            'scoped variable or qr label', [ARGUMENT_TYPE.VARIABLE_NAME, ARGUMENT_TYPE.STRING], true,
        ),
    ],
    helpString: `
        <div>
            Runs a closure from a scoped variable, or a Quick Reply with the specified name from a currently active preset or from another preset.
            Named arguments can be referenced in a QR with <code>{{arg::key}}</code>.
        </div>
    `,
}));
SlashCommandParser.addCommandObject(SlashCommand.fromProps({ name: 'messages',
    callback: getMessagesCallback,
    aliases: ['message'],
    namedArgumentList: [
        new SlashCommandNamedArgument(
            'names', 'show message author names', [ARGUMENT_TYPE.BOOLEAN], false, false, 'off', ['off', 'on'],
        ),
        new SlashCommandNamedArgument(
            'hidden', 'include hidden messages', [ARGUMENT_TYPE.BOOLEAN], false, false, 'on', ['off', 'on'],
        ),
        new SlashCommandNamedArgument(
            'role', 'filter messages by role' , [ARGUMENT_TYPE.STRING], false, false, null, ['system', 'assistant', 'user'],
        ),
    ],
    unnamedArgumentList: [
        new SlashCommandArgument(
            'message index or range', [ARGUMENT_TYPE.NUMBER, ARGUMENT_TYPE.RANGE], false, true,
        ),
    ],
    returns: 'the specified message or range of messages as a string',
    helpString: `
        <div>
            Returns the specified message or range of messages as a string.
        </div>
        <div>
            Use the <code>hidden=off</code> argument to exclude hidden messages.
        </div>
        <div>
            Use the <code>role</code> argument to filter messages by role. Possible values are: system, assistant, user.
        </div>
        <div>
            <strong>Examples:</strong>
            <ul>
                <li>
                    <pre><code>/messages 10</code></pre>
                    Returns the 10th message.
                </li>
                <li>
                    <pre><code>/messages names=on 5-10</code></pre>
                    Returns messages 5 through 10 with author names.
                </li>
            </ul>
        </div>
    `,
}));
SlashCommandParser.addCommandObject(SlashCommand.fromProps({ name: 'setinput',
    callback: setInputCallback,
    unnamedArgumentList: [
        new SlashCommandArgument(
            'text', [ARGUMENT_TYPE.STRING], true,
        ),
    ],
    helpString: `
        <div>
            Sets the user input to the specified text and passes it to the next command through the pipe.
        </div>
        <div>
            <strong>Example:</strong>
            <ul>
                <li>
                    <pre><code>/setinput Hello world</code></pre>
                </li>
            </ul>
        </div>
    `,
}));
SlashCommandParser.addCommandObject(SlashCommand.fromProps({ name: 'popup',
    callback: popupCallback,
    returns: 'popup text',
    namedArgumentList: [
        new SlashCommandNamedArgument(
            'large', 'show large popup', [ARGUMENT_TYPE.BOOLEAN], false, false, null, ['on', 'off'],
        ),
        new SlashCommandNamedArgument(
            'wide', 'show wide popup', [ARGUMENT_TYPE.BOOLEAN], false, false, null, ['on', 'off'],
        ),
        new SlashCommandNamedArgument(
            'okButton', 'text for the OK button', [ARGUMENT_TYPE.STRING], false,
        ),
    ],
    unnamedArgumentList: [
        new SlashCommandArgument(
            'text', [ARGUMENT_TYPE.STRING], true,
        ),
    ],
    helpString: `
        <div>
            Shows a blocking popup with the specified text and buttons.
            Returns the popup text.
        </div>
        <div>
            <strong>Example:</strong>
            <ul>
                <li>
                    <pre><code>/popup large=on wide=on okButton="Submit" Enter some text:</code></pre>
                </li>
            </ul>
        </div>
    `,
}));
SlashCommandParser.addCommandObject(SlashCommand.fromProps({ name: 'buttons',
    callback: buttonsCallback,
    returns: 'clicked button label',
    namedArgumentList: [
        new SlashCommandNamedArgument(
            'labels', 'button labels', [ARGUMENT_TYPE.LIST], true,
        ),
    ],
    unnamedArgumentList: [
        new SlashCommandArgument(
            'text', [ARGUMENT_TYPE.STRING], true,
        ),
    ],
    helpString: `
        <div>
            Shows a blocking popup with the specified text and buttons.
            Returns the clicked button label into the pipe or empty string if canceled.
        </div>
        <div>
            <strong>Example:</strong>
            <ul>
                <li>
                    <pre><code>/buttons labels=["Yes","No"] Do you want to continue?</code></pre>
                </li>
            </ul>
        </div>
    `,
}));
SlashCommandParser.addCommandObject(SlashCommand.fromProps({ name: 'trimtokens',
    callback: trimTokensCallback,
    returns: 'trimmed text',
    namedArgumentList: [
        new SlashCommandNamedArgument(
            'limit', 'number of tokens to keep', [ARGUMENT_TYPE.NUMBER], true,
        ),
        new SlashCommandNamedArgument(
            'direction', 'trim direction', [ARGUMENT_TYPE.STRING], true, false, null, ['start', 'end'],
        ),
    ],
    unnamedArgumentList: [
        new SlashCommandArgument(
            'text', [ARGUMENT_TYPE.STRING], false,
        ),
    ],
    helpString: `
        <div>
            Trims the start or end of text to the specified number of tokens.
        </div>
        <div>
            <strong>Example:</strong>
            <ul>
                <li>
                    <pre><code>/trimtokens limit=5 direction=start This is a long sentence with many words</code></pre>
                </li>
            </ul>
        </div>
    `,
}));
SlashCommandParser.addCommandObject(SlashCommand.fromProps({ name: 'trimstart',
    callback: trimStartCallback,
    returns: 'trimmed text',
    unnamedArgumentList: [
        new SlashCommandArgument(
            'text', [ARGUMENT_TYPE.STRING], true,
        ),
    ],
    helpString: `
        <div>
            Trims the text to the start of the first full sentence.
        </div>
        <div>
            <strong>Example:</strong>
            <ul>
                <li>
                    <pre><code>/trimstart This is a sentence. And here is another sentence.</code></pre>
                </li>
            </ul>
        </div>
    `,
}));
SlashCommandParser.addCommandObject(SlashCommand.fromProps({ name: 'trimend',
    callback: trimEndCallback,
    returns: 'trimmed text',
    unnamedArgumentList: [
        new SlashCommandArgument(
            'text', [ARGUMENT_TYPE.STRING], true,
        ),
    ],
    helpString: 'Trims the text to the end of the last full sentence.',
}));
SlashCommandParser.addCommandObject(SlashCommand.fromProps({ name: 'inject',
    callback: injectCallback,
    namedArgumentList: [
        new SlashCommandNamedArgument(
            'id', 'injection ID', [ARGUMENT_TYPE.STRING], true,
        ),
        new SlashCommandNamedArgument(
            'position', 'injection position', [ARGUMENT_TYPE.STRING], false, false, 'after', ['before', 'after', 'chat'],
        ),
        new SlashCommandNamedArgument(
            'depth', 'injection depth', [ARGUMENT_TYPE.NUMBER], false, false, '4',
        ),
        new SlashCommandNamedArgument(
            'scan', 'include injection content into World Info scans', [ARGUMENT_TYPE.BOOLEAN], false, false, 'false',
        ),
        new SlashCommandNamedArgument(
            'role', 'role for in-chat injections', [ARGUMENT_TYPE.STRING], false, false, 'system', ['system', 'user', 'assistant'],
        ),
    ],
    unnamedArgumentList: [
        new SlashCommandArgument(
            'text', [ARGUMENT_TYPE.STRING], false,
        ),
    ],
    helpString: 'Injects a text into the LLM prompt for the current chat. Requires a unique injection ID. Positions: "before" main prompt, "after" main prompt, in-"chat" (default: after). Depth: injection depth for the prompt (default: 4). Role: role for in-chat injections (default: system). Scan: include injection content into World Info scans (default: false).',
}));
SlashCommandParser.addCommandObject(SlashCommand.fromProps({ name: 'listinjects',
    callback: listInjectsCallback,
    helpString: 'Lists all script injections for the current chat.',
}));
SlashCommandParser.addCommandObject(SlashCommand.fromProps({ name: 'flushinjects',
    callback: flushInjectsCallback,
    helpString: 'Removes all script injections for the current chat.',
}));
SlashCommandParser.addCommandObject(SlashCommand.fromProps({ name: 'tokens',
    callback: (_, text) => getTokenCountAsync(text),
    returns: 'number of tokens',
    unnamedArgumentList: [
        new SlashCommandArgument(
            'text', [ARGUMENT_TYPE.STRING], true,
        ),
    ],
    helpString: 'Counts the number of tokens in the provided text.',
}));
SlashCommandParser.addCommandObject(SlashCommand.fromProps({ name: 'model',
    callback: modelCallback,
    returns: 'current model',
    unnamedArgumentList: [
        new SlashCommandArgument(
            'model name', [ARGUMENT_TYPE.STRING], false,
        ),
    ],
    helpString: 'Sets the model for the current API. Gets the current model name if no argument is provided.',
}));

registerVariableCommands();

const NARRATOR_NAME_KEY = 'narrator_name';
const NARRATOR_NAME_DEFAULT = 'System';
export const COMMENT_NAME_DEFAULT = 'Note';
const SCRIPT_PROMPT_KEY = 'script_inject_';

function injectCallback(args, value) {
    const positions = {
        'before': extension_prompt_types.BEFORE_PROMPT,
        'after': extension_prompt_types.IN_PROMPT,
        'chat': extension_prompt_types.IN_CHAT,
    };
    const roles = {
        'system': extension_prompt_roles.SYSTEM,
        'user': extension_prompt_roles.USER,
        'assistant': extension_prompt_roles.ASSISTANT,
    };

    const id = resolveVariable(args?.id);

    if (!id) {
        console.warn('WARN: No ID provided for /inject command');
        toastr.warning('No ID provided for /inject command');
        return '';
    }

    const defaultPosition = 'after';
    const defaultDepth = 4;
    const positionValue = args?.position ?? defaultPosition;
    const position = positions[positionValue] ?? positions[defaultPosition];
    const depthValue = Number(args?.depth) ?? defaultDepth;
    const depth = isNaN(depthValue) ? defaultDepth : depthValue;
    const roleValue = typeof args?.role === 'string' ? args.role.toLowerCase().trim() : Number(args?.role ?? extension_prompt_roles.SYSTEM);
    const role = roles[roleValue] ?? roles[extension_prompt_roles.SYSTEM];
    const scan = isTrueBoolean(args?.scan);
    value = value || '';

    const prefixedId = `${SCRIPT_PROMPT_KEY}${id}`;

    if (!chat_metadata.script_injects) {
        chat_metadata.script_injects = {};
    }

    if (value) {
        const inject = { value, position, depth, scan, role };
        chat_metadata.script_injects[id] = inject;
    } else {
        delete chat_metadata.script_injects[id];
    }

    setExtensionPrompt(prefixedId, value, position, depth, scan, role);
    saveMetadataDebounced();
    return '';
}

function listInjectsCallback() {
    if (!chat_metadata.script_injects) {
        toastr.info('No script injections for the current chat');
        return '';
    }

    const injects = Object.entries(chat_metadata.script_injects)
        .map(([id, inject]) => {
            const position = Object.entries(extension_prompt_types);
            const positionName = position.find(([_, value]) => value === inject.position)?.[0] ?? 'unknown';
            return `* **${id}**: <code>${inject.value}</code> (${positionName}, depth: ${inject.depth}, scan: ${inject.scan ?? false}, role: ${inject.role ?? extension_prompt_roles.SYSTEM})`;
        })
        .join('\n');

    const converter = new showdown.Converter();
    const messageText = `### Script injections:\n${injects}`;
    const htmlMessage = DOMPurify.sanitize(converter.makeHtml(messageText));

    sendSystemMessage(system_message_types.GENERIC, htmlMessage);
}

function flushInjectsCallback() {
    if (!chat_metadata.script_injects) {
        return '';
    }

    for (const [id, inject] of Object.entries(chat_metadata.script_injects)) {
        const prefixedId = `${SCRIPT_PROMPT_KEY}${id}`;
        setExtensionPrompt(prefixedId, '', inject.position, inject.depth, inject.scan, inject.role);
    }

    chat_metadata.script_injects = {};
    saveMetadataDebounced();
    return '';
}

export function processChatSlashCommands() {
    const context = getContext();

    if (!(context.chatMetadata.script_injects)) {
        return;
    }

    for (const id of Object.keys(context.extensionPrompts)) {
        if (!id.startsWith(SCRIPT_PROMPT_KEY)) {
            continue;
        }

        console.log('Removing script injection', id);
        delete context.extensionPrompts[id];
    }

    for (const [id, inject] of Object.entries(context.chatMetadata.script_injects)) {
        const prefixedId = `${SCRIPT_PROMPT_KEY}${id}`;
        console.log('Adding script injection', id);
        setExtensionPrompt(prefixedId, inject.value, inject.position, inject.depth, inject.scan, inject.role);
    }
}

function setInputCallback(_, value) {
    $('#send_textarea').val(value || '')[0].dispatchEvent(new Event('input', { bubbles:true }));
    return value;
}

function trimStartCallback(_, value) {
    if (!value) {
        return '';
    }

    return trimToStartSentence(value);
}

function trimEndCallback(_, value) {
    if (!value) {
        return '';
    }

    return trimToEndSentence(value);
}

async function trimTokensCallback(arg, value) {
    if (!value) {
        console.warn('WARN: No argument provided for /trimtokens command');
        return '';
    }

    const limit = Number(resolveVariable(arg.limit));

    if (isNaN(limit)) {
        console.warn(`WARN: Invalid limit provided for /trimtokens command: ${limit}`);
        return value;
    }

    if (limit <= 0) {
        return '';
    }

    const direction = arg.direction || 'end';
    const tokenCount = await getTokenCountAsync(value);

    // Token count is less than the limit, do nothing
    if (tokenCount <= limit) {
        return value;
    }

    const { tokenizerName, tokenizerId } = getFriendlyTokenizerName(main_api);
    console.debug('Requesting tokenization for /trimtokens command', tokenizerName);

    try {
        const textTokens = getTextTokens(tokenizerId, value);

        if (!Array.isArray(textTokens) || !textTokens.length) {
            console.warn('WARN: No tokens returned for /trimtokens command, falling back to estimation');
            const percentage = limit / tokenCount;
            const trimIndex = Math.floor(value.length * percentage);
            const trimmedText = direction === 'start' ? value.substring(trimIndex) : value.substring(0, value.length - trimIndex);
            return trimmedText;
        }

        const sliceTokens = direction === 'start' ? textTokens.slice(0, limit) : textTokens.slice(-limit);
        const { text } = decodeTextTokens(tokenizerId, sliceTokens);
        return text;
    } catch (error) {
        console.warn('WARN: Tokenization failed for /trimtokens command, returning original', error);
        return value;
    }
}

async function buttonsCallback(args, text) {
    try {
        const buttons = JSON.parse(resolveVariable(args?.labels));

        if (!Array.isArray(buttons) || !buttons.length) {
            console.warn('WARN: Invalid labels provided for /buttons command');
            return '';
        }

        return new Promise(async (resolve) => {
            const safeValue = DOMPurify.sanitize(text || '');

            const buttonContainer = document.createElement('div');
            buttonContainer.classList.add('flex-container', 'flexFlowColumn', 'wide100p', 'm-t-1');

            for (const button of buttons) {
                const buttonElement = document.createElement('div');
                buttonElement.classList.add('menu_button', 'wide100p');
                buttonElement.addEventListener('click', () => {
                    resolve(button);
                    $('#dialogue_popup_ok').trigger('click');
                });
                buttonElement.innerText = button;
                buttonContainer.appendChild(buttonElement);
            }

            const popupContainer = document.createElement('div');
            popupContainer.innerHTML = safeValue;
            popupContainer.appendChild(buttonContainer);
            callPopup(popupContainer, 'text', '', { okButton: 'Cancel' })
                .then(() => resolve(''))
                .catch(() => resolve(''));
        });
    } catch {
        return '';
    }
}

async function popupCallback(args, value) {
    const safeValue = DOMPurify.sanitize(value || '');
    const popupOptions = {
        large: isTrueBoolean(args?.large),
        wide: isTrueBoolean(args?.wide),
        okButton: args?.okButton !== undefined && typeof args?.okButton === 'string' ? args.okButton : 'Ok',
    };
    await delay(1);
    await callPopup(safeValue, 'text', '', popupOptions);
    await delay(1);
    return value;
}

function getMessagesCallback(args, value) {
    const includeNames = !isFalseBoolean(args?.names);
    const includeHidden = isTrueBoolean(args?.hidden);
    const role = args?.role;
    const range = stringToRange(value, 0, chat.length - 1);

    if (!range) {
        console.warn(`WARN: Invalid range provided for /messages command: ${value}`);
        return '';
    }

    const filterByRole = (mes) => {
        if (!role) {
            return true;
        }

        const isNarrator = mes.extra?.type === system_message_types.NARRATOR;

        if (role === 'system') {
            return isNarrator && !mes.is_user;
        }

        if (role === 'assistant') {
            return !isNarrator && !mes.is_user;
        }

        if (role === 'user') {
            return !isNarrator && mes.is_user;
        }

        throw new Error(`Invalid role provided. Expected one of: system, assistant, user. Got: ${role}`);
    };

    const messages = [];

    for (let messageId = range.start; messageId <= range.end; messageId++) {
        const message = chat[messageId];
        if (!message) {
            console.warn(`WARN: No message found with ID ${messageId}`);
            continue;
        }

        if (role && !filterByRole(message)) {
            console.debug(`/messages: Skipping message with ID ${messageId} due to role filter`);
            continue;
        }

        if (!includeHidden && message.is_system) {
            console.debug(`/messages: Skipping hidden message with ID ${messageId}`);
            continue;
        }

        if (includeNames) {
            messages.push(`${message.name}: ${message.mes}`);
        } else {
            messages.push(message.mes);
        }
    }

    return messages.join('\n\n');
}

async function runCallback(args, name) {
    if (!name) {
        throw new Error('No name provided for /run command');
    }

    /**@type {SlashCommandScope} */
    const scope = args._scope;
    if (scope.existsVariable(name)) {
        const closure = scope.getVariable(name);
        if (!(closure instanceof SlashCommandClosure)) {
            throw new Error(`"${name}" is not callable.`);
        }
        closure.scope.parent = scope;
        closure.argumentList.forEach(arg=>{
            if (Object.keys(args).includes(arg.name)) {
                const providedArg = new SlashCommandNamedArgumentAssignment();
                providedArg.name = arg.name;
                providedArg.value = args[arg.name];
                closure.providedArgumentList.push(providedArg);
            }
        });
        const result = await closure.execute();
        return result.pipe;
    }

    if (typeof window['executeQuickReplyByName'] !== 'function') {
        throw new Error('Quick Reply extension is not loaded');
    }

    try {
        name = name.trim();
        return await window['executeQuickReplyByName'](name, args);
    } catch (error) {
        throw new Error(`Error running Quick Reply "${name}": ${error.message}`, 'Error');
    }
}

<<<<<<< HEAD
/**
 *
 * @param {object} param0
 * @param {SlashCommandAbortController} param0._abortController
 * @param {string} [param0.quiet]
 * @param {string} [reason]
 */
function abortCallback({ _abortController, quiet }, reason) {
    _abortController.abort((reason ?? '').toString().length == 0 ? '/abort command executed' : reason, !isFalseBoolean(quiet ?? 'true'));
=======
function abortCallback() {
    $('#send_textarea').val('')[0].dispatchEvent(new Event('input', { bubbles:true }));
    throw new Error('/abort command executed', { cause: 'abort' });
>>>>>>> b93131ec
}

async function delayCallback(_, amount) {
    if (!amount) {
        console.warn('WARN: No amount provided for /delay command');
        return;
    }

    amount = Number(amount);
    if (isNaN(amount)) {
        amount = 0;
    }

    await delay(amount);
}

async function inputCallback(args, prompt) {
    const safeValue = DOMPurify.sanitize(prompt || '');
    const defaultInput = args?.default !== undefined && typeof args?.default === 'string' ? args.default : '';
    const popupOptions = {
        large: isTrueBoolean(args?.large),
        wide: isTrueBoolean(args?.wide),
        okButton: args?.okButton !== undefined && typeof args?.okButton === 'string' ? args.okButton : 'Ok',
        rows: args?.rows !== undefined && typeof args?.rows === 'string' ? isNaN(Number(args.rows)) ? 4 : Number(args.rows) : 4,
    };
    // Do not remove this delay, otherwise the prompt will not show up
    await delay(1);
    const result = await callPopup(safeValue, 'input', defaultInput, popupOptions);
    await delay(1);
    return result || '';
}

/**
 * Each item in "args.list" is searched within "search_item" using fuzzy search. If any matches it returns the matched "item".
 * @param {FuzzyCommandArgs} args - arguments containing "list" (JSON array) and optionaly "threshold" (float between 0.0 and 1.0)
 * @param {string} searchInValue - the string where items of list are searched
 * @returns {string} - the matched item from the list
 * @typedef {{list: string, threshold: string}} FuzzyCommandArgs - arguments for /fuzzy command
 * @example /fuzzy list=["down","left","up","right"] "he looks up" | /echo // should return "up"
 * @link https://www.fusejs.io/
 */
function fuzzyCallback(args, searchInValue) {
    if (!searchInValue) {
        console.warn('WARN: No argument provided for /fuzzy command');
        return '';
    }

    if (!args.list) {
        console.warn('WARN: No list argument provided for /fuzzy command');
        return '';
    }

    try {
        const list = JSON.parse(resolveVariable(args.list));
        if (!Array.isArray(list)) {
            console.warn('WARN: Invalid list argument provided for /fuzzy command');
            return '';
        }

        const params = {
            includeScore: true,
            findAllMatches: true,
            ignoreLocation: true,
            threshold: 0.4,
        };
        // threshold determines how strict is the match, low threshold value is very strict, at 1 (nearly?) everything matches
        if ('threshold' in args) {
            params.threshold = parseFloat(resolveVariable(args.threshold));
            if (isNaN(params.threshold)) {
                console.warn('WARN: \'threshold\' argument must be a float between 0.0 and 1.0 for /fuzzy command');
                return '';
            }
            if (params.threshold < 0) {
                params.threshold = 0;
            }
            if (params.threshold > 1) {
                params.threshold = 1;
            }
        }

        const fuse = new Fuse([searchInValue], params);
        // each item in the "list" is searched within "search_item", if any matches it returns the matched "item"
        for (const searchItem of list) {
            const result = fuse.search(searchItem);
            if (result.length > 0) {
                console.info('fuzzyCallback Matched: ' + searchItem);
                return searchItem;
            }
        }
        return '';
    } catch {
        console.warn('WARN: Invalid list argument provided for /fuzzy command');
        return '';
    }
}

function setEphemeralStopStrings(value) {
    if (typeof value === 'string' && value.length) {
        try {
            const stopStrings = JSON.parse(value);
            if (Array.isArray(stopStrings)) {
                stopStrings.forEach(stopString => addEphemeralStoppingString(stopString));
            }
        } catch {
            // Do nothing
        }
    }
}

async function generateRawCallback(args, value) {
    if (!value) {
        console.warn('WARN: No argument provided for /genraw command');
        return;
    }

    // Prevent generate recursion
    $('#send_textarea').val('')[0].dispatchEvent(new Event('input', { bubbles:true }));
    const lock = isTrueBoolean(args?.lock);
    const as = args?.as || 'system';
    const quietToLoud = as === 'char';
    const systemPrompt = resolveVariable(args?.system) || '';
    const length = Number(resolveVariable(args?.length) ?? 0) || 0;

    try {
        if (lock) {
            deactivateSendButtons();
        }

        setEphemeralStopStrings(resolveVariable(args?.stop));
        const result = await generateRaw(value, '', isFalseBoolean(args?.instruct), quietToLoud, systemPrompt, length);
        return result;
    } finally {
        if (lock) {
            activateSendButtons();
        }
        flushEphemeralStoppingStrings();
    }
}

async function generateCallback(args, value) {
    if (!value) {
        console.warn('WARN: No argument provided for /gen command');
        return;
    }

    // Prevent generate recursion
    $('#send_textarea').val('')[0].dispatchEvent(new Event('input', { bubbles:true }));
    const lock = isTrueBoolean(args?.lock);
    const as = args?.as || 'system';
    const quietToLoud = as === 'char';
    const length = Number(resolveVariable(args?.length) ?? 0) || 0;

    try {
        if (lock) {
            deactivateSendButtons();
        }

        setEphemeralStopStrings(resolveVariable(args?.stop));
        const name = args?.name;
        const result = await generateQuietPrompt(value, quietToLoud, false, '', name, length);
        return result;
    } finally {
        if (lock) {
            activateSendButtons();
        }
        flushEphemeralStoppingStrings();
    }
}

async function echoCallback(args, value) {
    const safeValue = DOMPurify.sanitize(String(value) || '');
    if (safeValue === '') {
        console.warn('WARN: No argument provided for /echo command');
        return;
    }
    const title = args?.title !== undefined && typeof args?.title === 'string' ? args.title : undefined;
    const severity = args?.severity !== undefined && typeof args?.severity === 'string' ? args.severity : 'info';
    switch (severity) {
        case 'error':
            toastr.error(safeValue, title);
            break;
        case 'warning':
            toastr.warning(safeValue, title);
            break;
        case 'success':
            toastr.success(safeValue, title);
            break;
        case 'info':
        default:
            toastr.info(safeValue, title);
            break;
    }
    return value;
}

async function addSwipeCallback(_, arg) {
    const lastMessage = chat[chat.length - 1];

    if (!lastMessage) {
        toastr.warning('No messages to add swipes to.');
        return;
    }

    if (!arg) {
        console.warn('WARN: No argument provided for /addswipe command');
        return;
    }

    if (lastMessage.is_user) {
        toastr.warning('Can\'t add swipes to user messages.');
        return;
    }

    if (lastMessage.is_system) {
        toastr.warning('Can\'t add swipes to system messages.');
        return;
    }

    if (lastMessage.extra?.image) {
        toastr.warning('Can\'t add swipes to message containing an image.');
        return;
    }

    if (!Array.isArray(lastMessage.swipes)) {
        lastMessage.swipes = [lastMessage.mes];
        lastMessage.swipe_info = [{}];
        lastMessage.swipe_id = 0;
    }

    lastMessage.swipes.push(arg);
    lastMessage.swipe_info.push({
        send_date: getMessageTimeStamp(),
        gen_started: null,
        gen_finished: null,
        extra: {
            bias: extractMessageBias(arg),
            gen_id: Date.now(),
            api: 'manual',
            model: 'slash command',
        },
    });

    await saveChatConditional();
    await reloadCurrentChat();
}

async function deleteSwipeCallback(_, arg) {
    const lastMessage = chat[chat.length - 1];

    if (!lastMessage || !Array.isArray(lastMessage.swipes) || !lastMessage.swipes.length) {
        toastr.warning('No messages to delete swipes from.');
        return;
    }

    if (lastMessage.swipes.length <= 1) {
        toastr.warning('Can\'t delete the last swipe.');
        return;
    }

    const swipeId = arg && !isNaN(Number(arg)) ? (Number(arg) - 1) : lastMessage.swipe_id;

    if (swipeId < 0 || swipeId >= lastMessage.swipes.length) {
        toastr.warning(`Invalid swipe ID: ${swipeId + 1}`);
        return;
    }

    lastMessage.swipes.splice(swipeId, 1);

    if (Array.isArray(lastMessage.swipe_info) && lastMessage.swipe_info.length) {
        lastMessage.swipe_info.splice(swipeId, 1);
    }

    const newSwipeId = Math.min(swipeId, lastMessage.swipes.length - 1);
    lastMessage.swipe_id = newSwipeId;
    lastMessage.mes = lastMessage.swipes[newSwipeId];

    await saveChatConditional();
    await reloadCurrentChat();
}

async function askCharacter(_, text) {
    // Prevent generate recursion
    $('#send_textarea').val('')[0].dispatchEvent(new Event('input', { bubbles:true }));

    // Not supported in group chats
    // TODO: Maybe support group chats?
    if (selected_group) {
        toastr.error('Cannot run this command in a group chat!');
        return;
    }

    if (!text) {
        console.warn('WARN: No text provided for /ask command');
    }

    const parts = text.split('\n');
    if (parts.length <= 1) {
        toastr.warning('Both character name and message are required. Separate them with a new line.');
        return;
    }

    // Grabbing the message
    const name = parts.shift().trim();
    let mesText = parts.join('\n').trim();
    const prevChId = this_chid;

    // Find the character
    const chId = characters.findIndex((e) => e.name === name);
    if (!characters[chId] || chId === -1) {
        toastr.error('Character not found.');
        return;
    }

    // Override character and send a user message
    setCharacterId(chId);

    // TODO: Maybe look up by filename instead of name
    const character = characters[chId];
    let force_avatar, original_avatar;

    if (character && character.avatar !== 'none') {
        force_avatar = getThumbnailUrl('avatar', character.avatar);
        original_avatar = character.avatar;
    }
    else {
        force_avatar = default_avatar;
        original_avatar = default_avatar;
    }

    setCharacterName(character.name);

    await sendMessageAsUser(mesText, '');

    const restoreCharacter = () => {
        setCharacterId(prevChId);
        setCharacterName(characters[prevChId].name);

        // Only force the new avatar if the character name is the same
        // This skips if an error was fired
        const lastMessage = chat[chat.length - 1];
        if (lastMessage && lastMessage?.name === character.name) {
            lastMessage.force_avatar = force_avatar;
            lastMessage.original_avatar = original_avatar;
        }

        // Kill this callback once the event fires
        eventSource.removeListener(event_types.CHARACTER_MESSAGE_RENDERED, restoreCharacter);
    };

    // Run generate and restore previous character on error
    try {
        toastr.info(`Asking ${character.name} something...`);
        await Generate('ask_command');
    } catch {
        restoreCharacter();
    }

    // Restore previous character once message renders
    // Hack for generate
    eventSource.on(event_types.CHARACTER_MESSAGE_RENDERED, restoreCharacter);
}

async function hideMessageCallback(_, arg) {
    if (!arg) {
        console.warn('WARN: No argument provided for /hide command');
        return;
    }

    const range = stringToRange(arg, 0, chat.length - 1);

    if (!range) {
        console.warn(`WARN: Invalid range provided for /hide command: ${arg}`);
        return;
    }

    await hideChatMessageRange(range.start, range.end, false);
}

async function unhideMessageCallback(_, arg) {
    if (!arg) {
        console.warn('WARN: No argument provided for /unhide command');
        return '';
    }

    const range = stringToRange(arg, 0, chat.length - 1);

    if (!range) {
        console.warn(`WARN: Invalid range provided for /unhide command: ${arg}`);
        return '';
    }

    await hideChatMessageRange(range.start, range.end, true);
    return '';
}

/**
 * Copium for running group actions when the member is offscreen.
 * @param {number} chid - character ID
 * @param {string} action - one of 'enable', 'disable', 'up', 'down', 'view', 'remove'
 * @returns {void}
 */
function performGroupMemberAction(chid, action) {
    const memberSelector = `.group_member[chid="${chid}"]`;
    // Do not optimize. Paginator gets recreated on every action
    const paginationSelector = '#rm_group_members_pagination';
    const pageSizeSelector = '#rm_group_members_pagination select';
    let wasOffscreen = false;
    let paginationValue = null;
    let pageValue = null;

    if ($(memberSelector).length === 0) {
        wasOffscreen = true;
        paginationValue = Number($(pageSizeSelector).val());
        pageValue = $(paginationSelector).pagination('getCurrentPageNum');
        $(pageSizeSelector).val($(pageSizeSelector).find('option').last().val()).trigger('change');
    }

    $(memberSelector).find(`[data-action="${action}"]`).trigger('click');

    if (wasOffscreen) {
        $(pageSizeSelector).val(paginationValue).trigger('change');
        if ($(paginationSelector).length) {
            $(paginationSelector).pagination('go', pageValue);
        }
    }
}

async function disableGroupMemberCallback(_, arg) {
    if (!selected_group) {
        toastr.warning('Cannot run /disable command outside of a group chat.');
        return '';
    }

    const chid = findGroupMemberId(arg);

    if (chid === undefined) {
        console.warn(`WARN: No group member found for argument ${arg}`);
        return '';
    }

    performGroupMemberAction(chid, 'disable');
    return '';
}

async function enableGroupMemberCallback(_, arg) {
    if (!selected_group) {
        toastr.warning('Cannot run /enable command outside of a group chat.');
        return '';
    }

    const chid = findGroupMemberId(arg);

    if (chid === undefined) {
        console.warn(`WARN: No group member found for argument ${arg}`);
        return '';
    }

    performGroupMemberAction(chid, 'enable');
    return '';
}

async function moveGroupMemberUpCallback(_, arg) {
    if (!selected_group) {
        toastr.warning('Cannot run /memberup command outside of a group chat.');
        return '';
    }

    const chid = findGroupMemberId(arg);

    if (chid === undefined) {
        console.warn(`WARN: No group member found for argument ${arg}`);
        return '';
    }

    performGroupMemberAction(chid, 'up');
    return '';
}

async function moveGroupMemberDownCallback(_, arg) {
    if (!selected_group) {
        toastr.warning('Cannot run /memberdown command outside of a group chat.');
        return '';
    }

    const chid = findGroupMemberId(arg);

    if (chid === undefined) {
        console.warn(`WARN: No group member found for argument ${arg}`);
        return '';
    }

    performGroupMemberAction(chid, 'down');
    return '';
}

async function peekCallback(_, arg) {
    if (!selected_group) {
        toastr.warning('Cannot run /peek command outside of a group chat.');
        return '';
    }

    if (is_group_generating) {
        toastr.warning('Cannot run /peek command while the group reply is generating.');
        return '';
    }

    const chid = findGroupMemberId(arg);

    if (chid === undefined) {
        console.warn(`WARN: No group member found for argument ${arg}`);
        return '';
    }

    performGroupMemberAction(chid, 'view');
    return '';
}

async function removeGroupMemberCallback(_, arg) {
    if (!selected_group) {
        toastr.warning('Cannot run /memberremove command outside of a group chat.');
        return '';
    }

    if (is_group_generating) {
        toastr.warning('Cannot run /memberremove command while the group reply is generating.');
        return '';
    }

    const chid = findGroupMemberId(arg);

    if (chid === undefined) {
        console.warn(`WARN: No group member found for argument ${arg}`);
        return '';
    }

    performGroupMemberAction(chid, 'remove');
    return '';
}

async function addGroupMemberCallback(_, arg) {
    if (!selected_group) {
        toastr.warning('Cannot run /memberadd command outside of a group chat.');
        return '';
    }

    if (!arg) {
        console.warn('WARN: No argument provided for /memberadd command');
        return '';
    }

    arg = arg.trim();
    const chid = findCharacterIndex(arg);

    if (chid === -1) {
        console.warn(`WARN: No character found for argument ${arg}`);
        return '';
    }

    const character = characters[chid];
    const group = groups.find(x => x.id === selected_group);

    if (!group || !Array.isArray(group.members)) {
        console.warn(`WARN: No group found for ID ${selected_group}`);
        return '';
    }

    const avatar = character.avatar;

    if (group.members.includes(avatar)) {
        toastr.warning(`${character.name} is already a member of this group.`);
        return '';
    }

    group.members.push(avatar);
    await saveGroupChat(selected_group, true);

    // Trigger to reload group UI
    $('#rm_button_selected_ch').trigger('click');
    return character.name;
}

async function triggerGenerationCallback(args, value) {
    const shouldAwait = isTrueBoolean(args?.await);
    const outerPromise = new Promise((outerResolve) => setTimeout(async () => {
        try {
            await waitUntilCondition(() => !is_send_press && !is_group_generating, 10000, 100);
        } catch {
            console.warn('Timeout waiting for generation unlock');
            toastr.warning('Cannot run /trigger command while the reply is being generated.');
            return '';
        }

        // Prevent generate recursion
        $('#send_textarea').val('')[0].dispatchEvent(new Event('input', { bubbles:true }));

        let chid = undefined;

        if (selected_group && value) {
            chid = findGroupMemberId(value);

            if (chid === undefined) {
                console.warn(`WARN: No group member found for argument ${value}`);
            }
        }

        outerResolve(new Promise(innerResolve => setTimeout(() => innerResolve(Generate('normal', { force_chid: chid })), 100)));
    }, 1));

    if (shouldAwait) {
        const innerPromise = await outerPromise;
        await innerPromise;
    }

    return '';
}
/**
 * Find persona by name.
 * @param {string} name Name to search for
 * @returns {string} Persona name
 */
function findPersonaByName(name) {
    if (!name) {
        return null;
    }

    for (const persona of Object.entries(power_user.personas)) {
        if (persona[1].toLowerCase() === name.toLowerCase()) {
            return persona[0];
        }
    }
    return null;
}

async function sendUserMessageCallback(args, text) {
    if (!text) {
        console.warn('WARN: No text provided for /send command');
        return;
    }

    text = text.trim();
    const compact = isTrueBoolean(args?.compact);
    const bias = extractMessageBias(text);
    const insertAt = Number(resolveVariable(args?.at));

    if ('name' in args) {
        const name = resolveVariable(args.name) || '';
        const avatar = findPersonaByName(name) || user_avatar;
        await sendMessageAsUser(text, bias, insertAt, compact, name, avatar);
    }
    else {
        await sendMessageAsUser(text, bias, insertAt, compact);
    }

    return '';
}

async function deleteMessagesByNameCallback(_, name) {
    if (!name) {
        console.warn('WARN: No name provided for /delname command');
        return;
    }

    name = name.trim();

    const messagesToDelete = [];
    chat.forEach((value) => {
        if (value.name === name) {
            messagesToDelete.push(value);
        }
    });

    if (!messagesToDelete.length) {
        console.debug('/delname: Nothing to delete');
        return;
    }

    for (const message of messagesToDelete) {
        const index = chat.indexOf(message);
        if (index !== -1) {
            console.debug(`/delname: Deleting message #${index}`, message);
            chat.splice(index, 1);
        }
    }

    await saveChatConditional();
    await reloadCurrentChat();

    toastr.info(`Deleted ${messagesToDelete.length} messages from ${name}`);
    return '';
}

function findCharacterIndex(name) {
    const matchTypes = [
        (a, b) => a === b,
        (a, b) => a.startsWith(b),
        (a, b) => a.includes(b),
    ];

    const exactAvatarMatch = characters.findIndex(x => x.avatar === name);

    if (exactAvatarMatch !== -1) {
        return exactAvatarMatch;
    }

    for (const matchType of matchTypes) {
        const index = characters.findIndex(x => matchType(x.name.toLowerCase(), name.toLowerCase()));
        if (index !== -1) {
            return index;
        }
    }

    return -1;
}

async function goToCharacterCallback(_, name) {
    if (!name) {
        console.warn('WARN: No character name provided for /go command');
        return;
    }

    name = name.trim();
    const characterIndex = findCharacterIndex(name);

    if (characterIndex !== -1) {
        await openChat(new String(characterIndex));
        setActiveCharacter(characters[characterIndex]?.avatar);
        setActiveGroup(null);
        return characters[characterIndex]?.name;
    } else {
        const group = groups.find(it => it.name.toLowerCase() == name.toLowerCase());
        if (group) {
            await openGroupById(group.id);
            setActiveCharacter(null);
            setActiveGroup(group.id);
            return group.name;
        } else {
            console.warn(`No matches found for name "${name}"`);
            return '';
        }
    }
}

async function openChat(id) {
    resetSelectedGroup();
    setCharacterId(id);
    await delay(1);
    await reloadCurrentChat();
}

function continueChatCallback(_, prompt) {
    setTimeout(async () => {
        try {
            await waitUntilCondition(() => !is_send_press && !is_group_generating, 10000, 100);
        } catch {
            console.warn('Timeout waiting for generation unlock');
            toastr.warning('Cannot run /continue command while the reply is being generated.');
        }

        // Prevent infinite recursion
        $('#send_textarea').val('')[0].dispatchEvent(new Event('input', { bubbles:true }));
        $('#option_continue').trigger('click', { fromSlashCommand: true, additionalPrompt: prompt });
    }, 1);

    return '';
}

export async function generateSystemMessage(_, prompt) {
    $('#send_textarea').val('')[0].dispatchEvent(new Event('input', { bubbles:true }));

    if (!prompt) {
        console.warn('WARN: No prompt provided for /sysgen command');
        toastr.warning('You must provide a prompt for the system message');
        return;
    }

    // Generate and regex the output if applicable
    toastr.info('Please wait', 'Generating...');
    let message = await generateQuietPrompt(prompt, false, false);
    message = getRegexedString(message, regex_placement.SLASH_COMMAND);

    sendNarratorMessage(_, message);
}

function syncCallback() {
    $('#sync_name_button').trigger('click');
}

function bindCallback() {
    $('#lock_user_name').trigger('click');
}

function setStoryModeCallback() {
    $('#chat_display').val(chat_styles.DOCUMENT).trigger('change');
}

function setBubbleModeCallback() {
    $('#chat_display').val(chat_styles.BUBBLES).trigger('change');
}

function setFlatModeCallback() {
    $('#chat_display').val(chat_styles.DEFAULT).trigger('change');
}

function setNameCallback(_, name) {
    if (!name) {
        toastr.warning('you must specify a name to change to');
        return;
    }

    name = name.trim();

    // If the name is a persona, auto-select it
    for (let persona of Object.values(power_user.personas)) {
        if (persona.toLowerCase() === name.toLowerCase()) {
            autoSelectPersona(name);
            retriggerFirstMessageOnEmptyChat();
            return;
        }
    }

    // Otherwise, set just the name
    setUserName(name); //this prevented quickReply usage
    retriggerFirstMessageOnEmptyChat();
}

async function setNarratorName(_, text) {
    const name = text || NARRATOR_NAME_DEFAULT;
    chat_metadata[NARRATOR_NAME_KEY] = name;
    toastr.info(`System narrator name set to ${name}`);
    await saveChatConditional();
}

export async function sendMessageAs(args, text) {
    if (!text) {
        return;
    }

    let name;
    let mesText;

    if (args.name) {
        name = args.name.trim();
        mesText = text.trim();

        if (!name && !text) {
            toastr.warning('You must specify a name and text to send as');
            return;
        }
    } else {
        const namelessWarningKey = 'sendAsNamelessWarningShown';
        if (localStorage.getItem(namelessWarningKey) !== 'true') {
            toastr.warning('To avoid confusion, please use /sendas name="Character Name"', 'Name defaulted to {{char}}', { timeOut: 10000 });
            localStorage.setItem(namelessWarningKey, 'true');
        }
        name = name2;
    }

    // Requires a regex check after the slash command is pushed to output
    mesText = getRegexedString(mesText, regex_placement.SLASH_COMMAND, { characterOverride: name });

    // Messages that do nothing but set bias will be hidden from the context
    const bias = extractMessageBias(mesText);
    const isSystem = bias && !removeMacros(mesText).length;
    const compact = isTrueBoolean(args?.compact);

    const character = characters.find(x => x.name === name);
    let force_avatar, original_avatar;

    if (character && character.avatar !== 'none') {
        force_avatar = getThumbnailUrl('avatar', character.avatar);
        original_avatar = character.avatar;
    }
    else {
        force_avatar = default_avatar;
        original_avatar = default_avatar;
    }

    const message = {
        name: name,
        is_user: false,
        is_system: isSystem,
        send_date: getMessageTimeStamp(),
        mes: substituteParams(mesText),
        force_avatar: force_avatar,
        original_avatar: original_avatar,
        extra: {
            bias: bias.trim().length ? bias : null,
            gen_id: Date.now(),
            isSmallSys: compact,
        },
    };

    const insertAt = Number(resolveVariable(args.at));

    if (!isNaN(insertAt) && insertAt >= 0 && insertAt <= chat.length) {
        chat.splice(insertAt, 0, message);
        await saveChatConditional();
        await eventSource.emit(event_types.MESSAGE_RECEIVED, insertAt);
        await reloadCurrentChat();
        await eventSource.emit(event_types.CHARACTER_MESSAGE_RENDERED, insertAt);
    } else {
        chat.push(message);
        await eventSource.emit(event_types.MESSAGE_RECEIVED, (chat.length - 1));
        addOneMessage(message);
        await eventSource.emit(event_types.CHARACTER_MESSAGE_RENDERED, (chat.length - 1));
        await saveChatConditional();
    }
}

export async function sendNarratorMessage(args, text) {
    if (!text) {
        return;
    }

    const name = chat_metadata[NARRATOR_NAME_KEY] || NARRATOR_NAME_DEFAULT;
    // Messages that do nothing but set bias will be hidden from the context
    const bias = extractMessageBias(text);
    const isSystem = bias && !removeMacros(text).length;
    const compact = isTrueBoolean(args?.compact);

    const message = {
        name: name,
        is_user: false,
        is_system: isSystem,
        send_date: getMessageTimeStamp(),
        mes: substituteParams(text.trim()),
        force_avatar: system_avatar,
        extra: {
            type: system_message_types.NARRATOR,
            bias: bias.trim().length ? bias : null,
            gen_id: Date.now(),
            isSmallSys: compact,
        },
    };

    const insertAt = Number(resolveVariable(args.at));

    if (!isNaN(insertAt) && insertAt >= 0 && insertAt <= chat.length) {
        chat.splice(insertAt, 0, message);
        await saveChatConditional();
        await eventSource.emit(event_types.MESSAGE_SENT, insertAt);
        await reloadCurrentChat();
        await eventSource.emit(event_types.USER_MESSAGE_RENDERED, insertAt);
    } else {
        chat.push(message);
        await eventSource.emit(event_types.MESSAGE_SENT, (chat.length - 1));
        addOneMessage(message);
        await eventSource.emit(event_types.USER_MESSAGE_RENDERED, (chat.length - 1));
        await saveChatConditional();
    }
}

export async function promptQuietForLoudResponse(who, text) {

    let character_id = getContext().characterId;
    if (who === 'sys') {
        text = 'System: ' + text;
    } else if (who === 'user') {
        text = name1 + ': ' + text;
    } else if (who === 'char') {
        text = characters[character_id].name + ': ' + text;
    } else if (who === 'raw') {
        // We don't need to modify the text
    }

    //text = `${text}${power_user.instruct.enabled ? '' : '\n'}${(power_user.always_force_name2 && who != 'raw') ? characters[character_id].name + ":" : ""}`

    let reply = await generateQuietPrompt(text, true, false);
    text = await getRegexedString(reply, regex_placement.SLASH_COMMAND);

    const message = {
        name: characters[character_id].name,
        is_user: false,
        is_name: true,
        is_system: false,
        send_date: getMessageTimeStamp(),
        mes: substituteParams(text.trim()),
        extra: {
            type: system_message_types.COMMENT,
            gen_id: Date.now(),
        },
    };

    chat.push(message);
    await eventSource.emit(event_types.MESSAGE_SENT, (chat.length - 1));
    addOneMessage(message);
    await eventSource.emit(event_types.USER_MESSAGE_RENDERED, (chat.length - 1));
    await saveChatConditional();

}

async function sendCommentMessage(args, text) {
    if (!text) {
        return;
    }

    const compact = isTrueBoolean(args?.compact);
    const message = {
        name: COMMENT_NAME_DEFAULT,
        is_user: false,
        is_system: true,
        send_date: getMessageTimeStamp(),
        mes: substituteParams(text.trim()),
        force_avatar: comment_avatar,
        extra: {
            type: system_message_types.COMMENT,
            gen_id: Date.now(),
            isSmallSys: compact,
        },
    };

    const insertAt = Number(resolveVariable(args.at));

    if (!isNaN(insertAt) && insertAt >= 0 && insertAt <= chat.length) {
        chat.splice(insertAt, 0, message);
        await saveChatConditional();
        await eventSource.emit(event_types.MESSAGE_SENT, insertAt);
        await reloadCurrentChat();
        await eventSource.emit(event_types.USER_MESSAGE_RENDERED, insertAt);
    } else {
        chat.push(message);
        await eventSource.emit(event_types.MESSAGE_SENT, (chat.length - 1));
        addOneMessage(message);
        await eventSource.emit(event_types.USER_MESSAGE_RENDERED, (chat.length - 1));
        await saveChatConditional();
    }
}

/**
 * Displays a help message from the slash command
 * @param {any} _ Unused
 * @param {string} type Type of help to display
 */
function helpCommandCallback(_, type) {
    switch (type?.trim()?.toLowerCase()) {
        case 'slash':
        case 'commands':
        case 'slashes':
        case 'slash commands':
        case '1':
            sendSystemMessage(system_message_types.SLASH_COMMANDS);
            break;
        case 'format':
        case 'formatting':
        case 'formats':
        case 'chat formatting':
        case '2':
            sendSystemMessage(system_message_types.FORMATTING);
            break;
        case 'hotkeys':
        case 'hotkey':
        case '3':
            sendSystemMessage(system_message_types.HOTKEYS);
            break;
        case 'macros':
        case 'macro':
        case '4':
            sendSystemMessage(system_message_types.MACROS);
            break;
        default:
            sendSystemMessage(system_message_types.HELP);
            break;
    }
}

$(document).on('click', '[data-displayHelp]', function (e) {
    e.preventDefault();
    const page = String($(this).data('displayhelp'));
    helpCommandCallback(null, page);
});

function setBackgroundCallback(_, bg) {
    if (!bg) {
        // allow reporting of the background name if called without args
        // for use in ST Scripts via pipe
        return background_settings.name;
    }

    console.log('Set background to ' + bg);

    const bgElements = Array.from(document.querySelectorAll('.bg_example')).map((x) => ({ element: x, bgfile: x.getAttribute('bgfile') }));

    const fuse = new Fuse(bgElements, { keys: ['bgfile'] });
    const result = fuse.search(bg);

    if (!result.length) {
        toastr.error(`No background found with name "${bg}"`);
        return;
    }

    const bgElement = result[0].item.element;

    if (bgElement instanceof HTMLElement) {
        bgElement.click();
    }
}

/**
 * Sets a model for the current API.
 * @param {object} _ Unused
 * @param {string} model New model name
 * @returns {string} New or existing model name
 */
function modelCallback(_, model) {
    const modelSelectMap = [
        { id: 'model_togetherai_select', api: 'textgenerationwebui', type: textgen_types.TOGETHERAI },
        { id: 'openrouter_model', api: 'textgenerationwebui', type: textgen_types.OPENROUTER },
        { id: 'model_infermaticai_select', api: 'textgenerationwebui', type: textgen_types.INFERMATICAI },
        { id: 'model_dreamgen_select', api: 'textgenerationwebui', type: textgen_types.DREAMGEN },
        { id: 'mancer_model', api: 'textgenerationwebui', type: textgen_types.MANCER },
        { id: 'vllm_model', api: 'textgenerationwebui', type: textgen_types.VLLM },
        { id: 'aphrodite_model', api: 'textgenerationwebui', type: textgen_types.APHRODITE },
        { id: 'ollama_model', api: 'textgenerationwebui', type: textgen_types.OLLAMA },
        { id: 'model_openai_select', api: 'openai', type: chat_completion_sources.OPENAI },
        { id: 'model_claude_select', api: 'openai', type: chat_completion_sources.CLAUDE },
        { id: 'model_windowai_select', api: 'openai', type: chat_completion_sources.WINDOWAI },
        { id: 'model_openrouter_select', api: 'openai', type: chat_completion_sources.OPENROUTER },
        { id: 'model_ai21_select', api: 'openai', type: chat_completion_sources.AI21 },
        { id: 'model_google_select', api: 'openai', type: chat_completion_sources.MAKERSUITE },
        { id: 'model_mistralai_select', api: 'openai', type: chat_completion_sources.MISTRALAI },
        { id: 'model_custom_select', api: 'openai', type: chat_completion_sources.CUSTOM },
        { id: 'model_cohere_select', api: 'openai', type: chat_completion_sources.COHERE },
        { id: 'model_perplexity_select', api: 'openai', type: chat_completion_sources.PERPLEXITY },
        { id: 'model_groq_select', api: 'openai', type: chat_completion_sources.GROQ },
        { id: 'model_novel_select', api: 'novel', type: null },
        { id: 'horde_model', api: 'koboldhorde', type: null },
    ];

    function getSubType() {
        switch (main_api) {
            case 'textgenerationwebui':
                return textgenerationwebui_settings.type;
            case 'openai':
                return oai_settings.chat_completion_source;
            default:
                return null;
        }
    }

    const apiSubType = getSubType();
    const modelSelectItem = modelSelectMap.find(x => x.api == main_api && x.type == apiSubType)?.id;

    if (!modelSelectItem) {
        toastr.info('Setting a model for your API is not supported or not implemented yet.');
        return '';
    }

    const modelSelectControl = document.getElementById(modelSelectItem);

    if (!(modelSelectControl instanceof HTMLSelectElement)) {
        toastr.error(`Model select control not found: ${main_api}[${apiSubType}]`);
        return '';
    }

    const options = Array.from(modelSelectControl.options);

    if (!options.length) {
        toastr.warning('No model options found. Check your API settings.');
        return '';
    }

    model = String(model || '').trim();

    if (!model) {
        return modelSelectControl.value;
    }

    console.log('Set model to ' + model);

    let newSelectedOption = null;

    const fuse = new Fuse(options, { keys: ['text', 'value'] });
    const fuzzySearchResult = fuse.search(model);

    const exactValueMatch = options.find(x => x.value.trim().toLowerCase() === model.trim().toLowerCase());
    const exactTextMatch = options.find(x => x.text.trim().toLowerCase() === model.trim().toLowerCase());

    if (exactValueMatch) {
        newSelectedOption = exactValueMatch;
    } else if (exactTextMatch) {
        newSelectedOption = exactTextMatch;
    } else if (fuzzySearchResult.length) {
        newSelectedOption = fuzzySearchResult[0].item;
    }

    if (newSelectedOption) {
        modelSelectControl.value = newSelectedOption.value;
        $(modelSelectControl).trigger('change');
        toastr.success(`Model set to "${newSelectedOption.text}"`);
        return newSelectedOption.value;
    } else {
        toastr.warning(`No model found with name "${model}"`);
        return '';
    }
}


export let isExecutingCommandsFromChatInput = false;
export let commandsFromChatInputAbortController;

/**
 * Show command execution pause/stop buttons next to chat input.
 */
export function activateScriptButtons() {
    document.querySelector('#form_sheld').classList.add('isExecutingCommandsFromChatInput');
}

/**
 * Hide command execution pause/stop buttons next to chat input.
 */
export function deactivateScriptButtons() {
    document.querySelector('#form_sheld').classList.remove('isExecutingCommandsFromChatInput');
}

/**
 * Toggle pause/continue command execution. Only for commands executed via chat input.
 */
export function pauseScriptExecution() {
    if (commandsFromChatInputAbortController) {
        if (commandsFromChatInputAbortController.signal.paused) {
            commandsFromChatInputAbortController.continue('Clicked pause button');
            document.querySelector('#form_sheld').classList.remove('script_paused');
        } else {
            commandsFromChatInputAbortController.pause('Clicked pause button');
            document.querySelector('#form_sheld').classList.add('script_paused');
        }
    }
}

/**
 * Stop command execution. Only for commands executed via chat input.
 */
export function stopScriptExecution() {
    commandsFromChatInputAbortController?.abort('Clicked stop button');
}

/**
 * Clear up command execution progress bar above chat input.
 * @returns Promise<void>
 */
async function clearCommandProgress() {
    if (isExecutingCommandsFromChatInput) return;
    document.querySelector('#send_textarea').style.setProperty('--progDone', '1');
    await delay(250);
    if (isExecutingCommandsFromChatInput) return;
    document.querySelector('#send_textarea').style.transition = 'none';
    await delay(1);
    document.querySelector('#send_textarea').style.setProperty('--prog', '0%');
    document.querySelector('#send_textarea').style.setProperty('--progDone', '0');
    document.querySelector('#form_sheld').classList.remove('script_success');
    document.querySelector('#form_sheld').classList.remove('script_error');
    document.querySelector('#form_sheld').classList.remove('script_aborted');
    await delay(1);
    document.querySelector('#send_textarea').style.transition = null;
}
/**
 * Debounced version of clearCommandProgress.
 */
const clearCommandProgressDebounced = debounce(clearCommandProgress);

/**
 * @typedef ExecuteSlashCommandsOptions
 * @prop {boolean} [handleParserErrors] (true) Whether to handle parser errors (show toast on error) or throw.
 * @prop {SlashCommandScope} [scope] (null) The scope to be used when executing the commands.
 * @prop {boolean} [handleExecutionErrors] (false) Whether to handle execution errors (show toast on error) or throw
 * @prop {PARSER_FLAG[]} [parserFlags] (null) Parser flags to apply
 * @prop {SlashCommandAbortController} [abortController] (null) Controller used to abort or pause command execution
 * @prop {(done:number, total:number)=>void} [onProgress] (null) Callback to handle progress events
 */

/**
 * @typedef ExecuteSlashCommandsOnChatInputOptions
 * @prop {SlashCommandScope} [scope] (null) The scope to be used when executing the commands.
 * @prop {PARSER_FLAG[]} [parserFlags] (null) Parser flags to apply
 * @prop {boolean} [clearChatInput] (false) Whether to clear the chat input textarea
 */

/**
 * Execute slash commands while showing progress indicator and pause/stop buttons on
 * chat input.
 * @param {string} text Slash command text
 * @param {ExecuteSlashCommandsOnChatInputOptions} options
 */
export async function executeSlashCommandsOnChatInput(text, options = {}) {
    if (isExecutingCommandsFromChatInput) return null;

    options = Object.assign({
        scope: null,
        parserFlags: null,
        clearChatInput: false,
    }, options);

    isExecutingCommandsFromChatInput = true;
    commandsFromChatInputAbortController?.abort('processCommands was called');
    activateScriptButtons();

    /**@type {HTMLTextAreaElement}*/
    const ta = document.querySelector('#send_textarea');

    if (options.clearChatInput) {
        ta.value = '';
        ta.dispatchEvent(new Event('input', { bubbles:true }));
    }

    document.querySelector('#send_textarea').style.setProperty('--prog', '0%');
    document.querySelector('#send_textarea').style.setProperty('--progDone', '0');
    document.querySelector('#form_sheld').classList.remove('script_success');
    document.querySelector('#form_sheld').classList.remove('script_error');
    document.querySelector('#form_sheld').classList.remove('script_aborted');

    /**@type {SlashCommandClosureResult} */
    let result = null;
    try {
        commandsFromChatInputAbortController = new SlashCommandAbortController();
        result = await executeSlashCommandsWithOptions(text, {
            abortController: commandsFromChatInputAbortController,
            onProgress: (done, total)=>ta.style.setProperty('--prog', `${done / total * 100}%`),
        });
        if (commandsFromChatInputAbortController.signal.aborted) {
            document.querySelector('#form_sheld').classList.add('script_aborted');
        } else {
            document.querySelector('#form_sheld').classList.add('script_success');
        }
    } catch (e) {
        document.querySelector('#form_sheld').classList.add('script_error');
        result = new SlashCommandClosureResult();
        result.isError = true;
        result.errorMessage = e.message;
        if (e.cause !== 'abort') {
            toastr.error(e.message);
        }
    } finally {
        delay(1000).then(()=>clearCommandProgressDebounced());

        commandsFromChatInputAbortController = null;
        deactivateScriptButtons();
        isExecutingCommandsFromChatInput = false;
    }
    return result;
}

/**
 *
 * @param {string} text Slash command text
 * @param {ExecuteSlashCommandsOptions} [options]
 * @returns {Promise<SlashCommandClosureResult>}
 */
async function executeSlashCommandsWithOptions(text, options = {}) {
    if (!text) {
        return null;
    }
    options = Object.assign({
        handleParserErrors: true,
        scope: null,
        handleExecutionErrors: false,
        parserFlags: null,
        abortController: null,
        onProgress: null,
    }, options);

    let closure;
    try {
        closure = parser.parse(text, true, options.parserFlags, options.abortController ?? new SlashCommandAbortController());
        closure.scope.parent = options.scope;
        closure.onProgress = options.onProgress;
    } catch (e) {
        if (options.handleParserErrors && e instanceof SlashCommandParserError) {
            /**@type {SlashCommandParserError}*/
            const ex = e;
            const toast = `
                <div>${ex.message}</div>
                <div>Line: ${ex.line} Column: ${ex.column}</div>
                <pre style="text-align:left;">${ex.hint}</pre>
                `;
            const clickHint = '<p>Click to see details</p>';
            toastr.error(
                `${toast}${clickHint}`,
                'SlashCommandParserError',
                { escapeHtml:false, timeOut: 10000, onclick:()=>callPopup(toast, 'text') },
            );
            const result = new SlashCommandClosureResult();
            return result;
        } else {
            throw e;
        }
    }

    try {
        const result = await closure.execute();
        if (result.isAborted && !result.isQuietlyAborted) {
            toastr.warning(result.abortReason, 'Command execution aborted');
        }
        return result;
    } catch (e) {
        if (options.handleExecutionErrors) {
            toastr.error(e.message);
            const result = new SlashCommandClosureResult();
            result.isError = true;
            result.errorMessage = e.message;
            return result;
        } else {
            throw e;
        }
    }
}
/**
 * Executes slash commands in the provided text
 * @deprecated Use executeSlashCommandWithOptions instead
 * @param {string} text Slash command text
 * @param {boolean} handleParserErrors Whether to handle parser errors (show toast on error) or throw
 * @param {SlashCommandScope} scope The scope to be used when executing the commands.
 * @param {boolean} handleExecutionErrors Whether to handle execution errors (show toast on error) or throw
 * @param {PARSER_FLAG[]} parserFlags Parser flags to apply
 * @param {SlashCommandAbortController} abortController Controller used to abort or pause command execution
 * @param {(done:number, total:number)=>void} onProgress Callback to handle progress events
 * @returns {Promise<SlashCommandClosureResult>}
 */
async function executeSlashCommands(text, handleParserErrors = true, scope = null, handleExecutionErrors = false, parserFlags = null, abortController = null, onProgress = null) {
    return executeSlashCommandsWithOptions(text, {
        handleParserErrors,
        scope,
        handleExecutionErrors,
        parserFlags,
        abortController,
        onProgress,
    });
}

/**
 *
 * @param {HTMLTextAreaElement} textarea The textarea to receive autocomplete
 * @param {Boolean} isFloating Whether to show the auto complete as a floating window (e.g., large QR editor)
 */
export async function setSlashCommandAutoComplete(textarea, isFloating = false) {
    const parser = new SlashCommandParser();
    const ac = new AutoComplete(
        textarea,
        () => ac.text[0] == '/',
        async(text, index) => await parser.getNameAt(text, index),
        isFloating,
    );
}
/**@type {HTMLTextAreaElement} */
const sendTextarea = document.querySelector('#send_textarea');
setSlashCommandAutoComplete(sendTextarea);
sendTextarea.addEventListener('input', () => {
    if (sendTextarea.value[0] == '/') {
        sendTextarea.style.fontFamily = 'monospace';
    } else {
        sendTextarea.style.fontFamily = null;
    }
});<|MERGE_RESOLUTION|>--- conflicted
+++ resolved
@@ -1434,7 +1434,6 @@
     }
 }
 
-<<<<<<< HEAD
 /**
  *
  * @param {object} param0
@@ -1444,11 +1443,6 @@
  */
 function abortCallback({ _abortController, quiet }, reason) {
     _abortController.abort((reason ?? '').toString().length == 0 ? '/abort command executed' : reason, !isFalseBoolean(quiet ?? 'true'));
-=======
-function abortCallback() {
-    $('#send_textarea').val('')[0].dispatchEvent(new Event('input', { bubbles:true }));
-    throw new Error('/abort command executed', { cause: 'abort' });
->>>>>>> b93131ec
 }
 
 async function delayCallback(_, amount) {
