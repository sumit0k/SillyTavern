--- conflicted
+++ resolved
@@ -1,404 +1,383 @@
-import { saveSettingsDebounced, token } from "../../../script.js";
-import { getContext, getApiUrl, modules, extension_settings } from "../../extensions.js";
-export { MODULE_NAME };
-
-const MODULE_NAME = 'expressions';
-const UPDATE_INTERVAL = 1000;
-const DEFAULT_EXPRESSIONS = [
-    "admiration",
-    "amusement",
-    "anger",
-    "annoyance",
-    "approval",
-    "caring",
-    "confusion",
-    "curiosity",
-    "desire",
-    "disappointment",
-    "disapproval",
-    "disgust",
-    "embarrassment",
-    "excitement",
-    "fear",
-    "gratitude",
-    "grief",
-    "joy",
-    "love",
-    "nervousness",
-    "optimism",
-    "pride",
-    "realization",
-    "relief",
-    "remorse",
-    "sadness",
-    "surprise",
-    "neutral"
-];
-
-let expressionsList = null;
-let lastCharacter = undefined;
-let lastMessage = null;
-let spriteCache = {};
-let inApiCall = false;
-
-function onExpressionsShowDefaultInput() {
-    const value = $(this).prop('checked');
-    extension_settings.expressions.showDefault = value;
-    saveSettingsDebounced();
-
-    const existingImageSrc = $('img.expression').prop('src');
-    if (existingImageSrc !== undefined) {                      //if we have an image in src
-        if (!value && existingImageSrc.includes('/img/default-expressions/')) {    //and that image is from /img/ (default)
-            $('img.expression').prop('src', '');               //remove it
-            lastMessage = null;
-        }
-        if (value) {
-            lastMessage = null;
-        }
-    }
-}
-
-let isWorkerBusy = false;
-
-async function moduleWorkerWrapper() {
-    // Don't touch me I'm busy...
-    if (isWorkerBusy) {
-        return;
-    }
-
-    // I'm free. Let's update!
-    try {
-        isWorkerBusy = true;
-        await moduleWorker();
-    }
-    finally {
-        isWorkerBusy = false;
-    }
-}
-
-async function moduleWorker() {
-    const context = getContext();
-
-    // non-characters not supported
-    if (!context.groupId && !context.characterId) {
-        removeExpression();
-        return;
-    }
-
-    // character changed
-    if (context.groupId !== lastCharacter && context.characterId !== lastCharacter) {
-        removeExpression();
-        spriteCache = {};
-    }
-
-    const currentLastMessage = getLastCharacterMessage();
-
-    // character has no expressions or it is not loaded
-    if (Object.keys(spriteCache).length === 0) {
-        await validateImages(currentLastMessage.name);
-        lastCharacter = context.groupId || context.characterId;
-    }
-
-    if (!modules.includes('classify')) {
-        $('.expression_settings').show();
-        $('.expression_settings .offline_mode').css('display', 'block');
-        lastCharacter = context.groupId || context.characterId;
-
-        if (context.groupId) {
-            await validateImages(currentLastMessage.name, true);
-        }
-
-        return;
-    }
-    else {
-        $('.expression_settings .offline_mode').css('display', 'none');
-    }
-
-    
-    // check if last message changed
-    if ((lastCharacter === context.characterId || lastCharacter === context.groupId)
-        && lastMessage === currentLastMessage.mes) {
-        return;
-    }
-
-    // API is busy
-    if (inApiCall) {
-        return;
-    }
-
-    try {
-        inApiCall = true;
-        const url = new URL(getApiUrl());
-        url.pathname = '/api/classify';
-
-        const apiResult = await fetch(url, {
-            method: 'POST',
-            headers: {
-                'Content-Type': 'application/json',
-                'Bypass-Tunnel-Reminder': 'bypass',
-            },
-            body: JSON.stringify({ text: currentLastMessage.mes })
-        });
-
-        if (apiResult.ok) {
-            const name = context.groupId ? currentLastMessage.name : context.name2;
-            const force = !!context.groupId;
-            const data = await apiResult.json();
-            let expression = data.classification[0].label;
-
-            // Character won't be angry on you for swiping
-            if (currentLastMessage.mes == '...' && expressionsList.includes('joy')) {
-                expression = 'joy';
-            }
-
-            setExpression(name, expression, force);
-        }
-
-    }
-    catch (error) {
-        console.log(error);
-    }
-    finally {
-        inApiCall = false;
-        lastCharacter = context.groupId || context.characterId;
-        lastMessage = currentLastMessage.mes;
-    }
-}
-
-function getLastCharacterMessage() {
-    const context = getContext();
-    const reversedChat = context.chat.slice().reverse();
-
-    for (let mes of reversedChat) {
-        if (mes.is_user || mes.is_system) {
-            continue;
-        }
-
-        return { mes: mes.mes, name: mes.name };
-    }
-
-    return { mes: '', name: null };
-}
-
-function removeExpression() {
-    lastMessage = null;
-    $('img.expression').off('error');
-    $('img.expression').prop('src', '');
-    $('img.expression').removeClass('default');
-    $('.expression_settings').hide();
-}
-
-async function validateImages(character, forceRedrawCached) {
-    if (!character) {
-        return;
-    }
-
-    const labels = await getExpressionsList();
-
-    if (spriteCache[character]) {
-        if (forceRedrawCached && $('#image_list').data('name') !== character) {
-            console.log('force redrawing character sprites list')
-            drawSpritesList(character, labels, spriteCache[character]);
-        }
-
-        return;
-    }
-
-    const sprites = await getSpritesList(character);
-    let validExpressions = drawSpritesList(character, labels, sprites);
-    spriteCache[character] = validExpressions;
-}
-
-function drawSpritesList(character, labels, sprites) {
-    let validExpressions = [];
-    $('.expression_settings').show();
-    $('#image_list').empty();
-    $('#image_list').data('name', character);
-    labels.sort().forEach((item) => {
-        const sprite = sprites.find(x => x.label == item);
-
-        if (sprite) {
-            validExpressions.push(sprite);
-            $('#image_list').append(getListItem(item, sprite.path, 'success'));
-        }
-        else {
-            $('#image_list').append(getListItem(item, '/img/No-Image-Placeholder.svg', 'failure'));
-        }
-    });
-    return validExpressions;
-}
-
-function getListItem(item, imageSrc, textClass) {
-    return `
-        <div id="${item}" class="expression_list_item">
-            <span class="expression_list_title ${textClass}">${item}</span>
-            <img class="expression_list_image" src="${imageSrc}" />
-        </div>
-    `;
-}
-
-async function getSpritesList(name) {
-    console.log('getting sprites list');
-
-    try {
-        const result = await fetch(`/get_sprites?name=${encodeURIComponent(name)}`, {
-            headers: {
-                'X-CSRF-Token': token,
-            }
-        });
-
-        let sprites = result.ok ? (await result.json()) : [];
-        return sprites;
-    }
-    catch (err) {
-        console.log(err);
-        return [];
-    }
-}
-
-async function getExpressionsList() {
-<<<<<<< HEAD
-    console.log('getting expressions list');
-    // get something for offline mode (default images)
-=======
-
-    // get something for offline mode (6 default images)
->>>>>>> e503d340
-    if (!modules.includes('classify')) {
-
-        return DEFAULT_EXPRESSIONS;
-    }
-
-    if (Array.isArray(expressionsList)) {
-
-        return expressionsList;
-    }
-
-    const url = new URL(getApiUrl());
-    url.pathname = '/api/classify/labels';
-
-    try {
-
-        const apiResult = await fetch(url, {
-            method: 'GET',
-            headers: { 'Bypass-Tunnel-Reminder': 'bypass' },
-        });
-
-        if (apiResult.ok) {
-
-            const data = await apiResult.json();
-            expressionsList = data.labels;
-            return expressionsList;
-        }
-    }
-    catch (error) {
-
-        console.log(error);
-        return [];
-    }
-}
-
-async function setExpression(character, expression, force) {
-<<<<<<< HEAD
-    console.log('entered setExpressions');
-    await validateImages(character);
-    const img = $('img.expression');
-
-    const sprite = (spriteCache[character] && spriteCache[character].find(x => x.label === expression));
-    console.log('checking for expression images to show..');
-    if (sprite) {
-        console.log('setting expression from character images folder');
-        img.attr('src', sprite.path);
-=======
-
-    const filename = `${expression}.png`;
-    const img = $('img.expression');
-
-    if (force || (existingExpressions.includes(expression))) {
-
-        const imgUrl = `/characters/${character}/${filename}`;
-        img.attr('src', imgUrl);
->>>>>>> e503d340
-        img.removeClass('default');
-        img.off('error');
-        img.on('error', function () {
-            $(this).attr('src', '');
-            if (force && extension_settings.expressions.showDefault) {
-                setDefault();
-            }
-        });
-    } else {
-        if (extension_settings.expressions.showDefault) {
-
-            setDefault();
-        }
-    }
-
-    function setDefault() {
-<<<<<<< HEAD
-        console.log('setting default');
-        const defImgUrl = `/img/default-expressions/${expression}.png`;
-=======
-
-        const defImgUrl = `/img/default-expressions/${filename}`;
->>>>>>> e503d340
-        //console.log(defImgUrl);
-        img.attr('src', defImgUrl);
-        img.addClass('default');
-    }
-    document.getElementById("expression-holder").style.display = '';
-}
-
-function onClickExpressionImage() {
-    // online mode doesn't need force set
-    if (modules.includes('classify')) {
-        return;
-    }
-
-    const expression = $(this).attr('id');
-    const name = getLastCharacterMessage().name;
-
-    if ($(this).find('.failure').length === 0) {
-        setExpression(name, expression, true);
-    }
-}
-
-(function () {
-    function addExpressionImage() {
-
-        const html = `
-            <div id="expression-holder" class="expression-holder" style="display:none;">
-                <div id="expression-holderheader" class="fa-solid fa-grip drag-grabber"></div>
-                <img id="expression-image" class="expression">
-            </div>`;
-        $('body').append(html);
-    }
-    function addSettings() {
-
-        const html = `
-        <div class="expression_settings">
-            <div class="inline-drawer">
-            <div class="inline-drawer-toggle inline-drawer-header">
-                <b>Expression images</b>
-                <div class="inline-drawer-icon fa-solid fa-circle-chevron-down down"></div>
-            </div>
-            <div class="inline-drawer-content">
-                <p class="offline_mode">You are in offline mode. Click on the image below to set the expression.</p>
-                <div id="image_list"></div>
-                <p class="hint"><b>Hint:</b> <i>Create new folder in the <b>public/characters/</b> folder and name it as the name of the character. Put PNG images with expressions there.</i></p>
-                <label for="expressions_show_default"><input id="expressions_show_default" type="checkbox">Show default images (emojis) if missing</label>
-            </div>
-            </div>
-        </div>
-        `;
-        $('#extensions_settings').append(html);
-        $('#expressions_show_default').on('input', onExpressionsShowDefaultInput);
-        $('#expressions_show_default').prop('checked', extension_settings.expressions.showDefault).trigger('input');
-        $(document).on('click', '.expression_list_item', onClickExpressionImage);
-        $('.expression_settings').hide();
-    }
-
-    addExpressionImage();
-    addSettings();
-    setInterval(moduleWorkerWrapper, UPDATE_INTERVAL);
+import { saveSettingsDebounced, token } from "../../../script.js";
+import { getContext, getApiUrl, modules, extension_settings } from "../../extensions.js";
+export { MODULE_NAME };
+
+const MODULE_NAME = 'expressions';
+const UPDATE_INTERVAL = 1000;
+const DEFAULT_EXPRESSIONS = [
+    "admiration",
+    "amusement",
+    "anger",
+    "annoyance",
+    "approval",
+    "caring",
+    "confusion",
+    "curiosity",
+    "desire",
+    "disappointment",
+    "disapproval",
+    "disgust",
+    "embarrassment",
+    "excitement",
+    "fear",
+    "gratitude",
+    "grief",
+    "joy",
+    "love",
+    "nervousness",
+    "optimism",
+    "pride",
+    "realization",
+    "relief",
+    "remorse",
+    "sadness",
+    "surprise",
+    "neutral"
+];
+
+let expressionsList = null;
+let lastCharacter = undefined;
+let lastMessage = null;
+let spriteCache = {};
+let inApiCall = false;
+
+function onExpressionsShowDefaultInput() {
+    const value = $(this).prop('checked');
+    extension_settings.expressions.showDefault = value;
+    saveSettingsDebounced();
+
+    const existingImageSrc = $('img.expression').prop('src');
+    if (existingImageSrc !== undefined) {                      //if we have an image in src
+        if (!value && existingImageSrc.includes('/img/default-expressions/')) {    //and that image is from /img/ (default)
+            $('img.expression').prop('src', '');               //remove it
+            lastMessage = null;
+        }
+        if (value) {
+            lastMessage = null;
+        }
+    }
+}
+
+let isWorkerBusy = false;
+
+async function moduleWorkerWrapper() {
+    // Don't touch me I'm busy...
+    if (isWorkerBusy) {
+        return;
+    }
+
+    // I'm free. Let's update!
+    try {
+        isWorkerBusy = true;
+        await moduleWorker();
+    }
+    finally {
+        isWorkerBusy = false;
+    }
+}
+
+async function moduleWorker() {
+    const context = getContext();
+
+    // non-characters not supported
+    if (!context.groupId && !context.characterId) {
+        removeExpression();
+        return;
+    }
+
+    // character changed
+    if (context.groupId !== lastCharacter && context.characterId !== lastCharacter) {
+        removeExpression();
+        spriteCache = {};
+    }
+
+    const currentLastMessage = getLastCharacterMessage();
+
+    // character has no expressions or it is not loaded
+    if (Object.keys(spriteCache).length === 0) {
+        await validateImages(currentLastMessage.name);
+        lastCharacter = context.groupId || context.characterId;
+    }
+
+    if (!modules.includes('classify')) {
+        $('.expression_settings').show();
+        $('.expression_settings .offline_mode').css('display', 'block');
+        lastCharacter = context.groupId || context.characterId;
+
+        if (context.groupId) {
+            await validateImages(currentLastMessage.name, true);
+        }
+
+        return;
+    }
+    else {
+        $('.expression_settings .offline_mode').css('display', 'none');
+    }
+
+    
+    // check if last message changed
+    if ((lastCharacter === context.characterId || lastCharacter === context.groupId)
+        && lastMessage === currentLastMessage.mes) {
+        return;
+    }
+
+    // API is busy
+    if (inApiCall) {
+        return;
+    }
+
+    try {
+        inApiCall = true;
+        const url = new URL(getApiUrl());
+        url.pathname = '/api/classify';
+
+        const apiResult = await fetch(url, {
+            method: 'POST',
+            headers: {
+                'Content-Type': 'application/json',
+                'Bypass-Tunnel-Reminder': 'bypass',
+            },
+            body: JSON.stringify({ text: currentLastMessage.mes })
+        });
+
+        if (apiResult.ok) {
+            const name = context.groupId ? currentLastMessage.name : context.name2;
+            const force = !!context.groupId;
+            const data = await apiResult.json();
+            let expression = data.classification[0].label;
+
+            // Character won't be angry on you for swiping
+            if (currentLastMessage.mes == '...' && expressionsList.includes('joy')) {
+                expression = 'joy';
+            }
+
+            setExpression(name, expression, force);
+        }
+
+    }
+    catch (error) {
+        console.log(error);
+    }
+    finally {
+        inApiCall = false;
+        lastCharacter = context.groupId || context.characterId;
+        lastMessage = currentLastMessage.mes;
+    }
+}
+
+function getLastCharacterMessage() {
+    const context = getContext();
+    const reversedChat = context.chat.slice().reverse();
+
+    for (let mes of reversedChat) {
+        if (mes.is_user || mes.is_system) {
+            continue;
+        }
+
+        return { mes: mes.mes, name: mes.name };
+    }
+
+    return { mes: '', name: null };
+}
+
+function removeExpression() {
+    lastMessage = null;
+    $('img.expression').off('error');
+    $('img.expression').prop('src', '');
+    $('img.expression').removeClass('default');
+    $('.expression_settings').hide();
+}
+
+async function validateImages(character, forceRedrawCached) {
+    if (!character) {
+        return;
+    }
+
+    const labels = await getExpressionsList();
+
+    if (spriteCache[character]) {
+        if (forceRedrawCached && $('#image_list').data('name') !== character) {
+            console.log('force redrawing character sprites list')
+            drawSpritesList(character, labels, spriteCache[character]);
+        }
+
+        return;
+    }
+
+    const sprites = await getSpritesList(character);
+    let validExpressions = drawSpritesList(character, labels, sprites);
+    spriteCache[character] = validExpressions;
+}
+
+function drawSpritesList(character, labels, sprites) {
+    let validExpressions = [];
+    $('.expression_settings').show();
+    $('#image_list').empty();
+    $('#image_list').data('name', character);
+    labels.sort().forEach((item) => {
+        const sprite = sprites.find(x => x.label == item);
+
+        if (sprite) {
+            validExpressions.push(sprite);
+            $('#image_list').append(getListItem(item, sprite.path, 'success'));
+        }
+        else {
+            $('#image_list').append(getListItem(item, '/img/No-Image-Placeholder.svg', 'failure'));
+        }
+    });
+    return validExpressions;
+}
+
+function getListItem(item, imageSrc, textClass) {
+    return `
+        <div id="${item}" class="expression_list_item">
+            <span class="expression_list_title ${textClass}">${item}</span>
+            <img class="expression_list_image" src="${imageSrc}" />
+        </div>
+    `;
+}
+
+async function getSpritesList(name) {
+    console.log('getting sprites list');
+
+    try {
+        const result = await fetch(`/get_sprites?name=${encodeURIComponent(name)}`, {
+            headers: {
+                'X-CSRF-Token': token,
+            }
+        });
+
+        let sprites = result.ok ? (await result.json()) : [];
+        return sprites;
+    }
+    catch (err) {
+        console.log(err);
+        return [];
+    }
+}
+
+async function getExpressionsList() {
+    console.log('getting expressions list');
+    // get something for offline mode (default images)
+    if (!modules.includes('classify')) {
+
+        return DEFAULT_EXPRESSIONS;
+    }
+
+    if (Array.isArray(expressionsList)) {
+
+        return expressionsList;
+    }
+
+    const url = new URL(getApiUrl());
+    url.pathname = '/api/classify/labels';
+
+    try {
+
+        const apiResult = await fetch(url, {
+            method: 'GET',
+            headers: { 'Bypass-Tunnel-Reminder': 'bypass' },
+        });
+
+        if (apiResult.ok) {
+
+            const data = await apiResult.json();
+            expressionsList = data.labels;
+            return expressionsList;
+        }
+    }
+    catch (error) {
+
+        console.log(error);
+        return [];
+    }
+}
+
+async function setExpression(character, expression, force) {
+    console.log('entered setExpressions');
+    await validateImages(character);
+    const img = $('img.expression');
+
+    const sprite = (spriteCache[character] && spriteCache[character].find(x => x.label === expression));
+    console.log('checking for expression images to show..');
+    if (sprite) {
+        console.log('setting expression from character images folder');
+        img.attr('src', sprite.path);
+        img.removeClass('default');
+        img.off('error');
+        img.on('error', function () {
+            $(this).attr('src', '');
+            if (force && extension_settings.expressions.showDefault) {
+                setDefault();
+            }
+        });
+    } else {
+        if (extension_settings.expressions.showDefault) {
+
+            setDefault();
+        }
+    }
+
+    function setDefault() {
+        console.log('setting default');
+        const defImgUrl = `/img/default-expressions/${expression}.png`;
+        //console.log(defImgUrl);
+        img.attr('src', defImgUrl);
+        img.addClass('default');
+    }
+    document.getElementById("expression-holder").style.display = '';
+}
+
+function onClickExpressionImage() {
+    // online mode doesn't need force set
+    if (modules.includes('classify')) {
+        return;
+    }
+
+    const expression = $(this).attr('id');
+    const name = getLastCharacterMessage().name;
+
+    if ($(this).find('.failure').length === 0) {
+        setExpression(name, expression, true);
+    }
+}
+
+(function () {
+    function addExpressionImage() {
+
+        const html = `
+            <div id="expression-holder" class="expression-holder" style="display:none;">
+                <div id="expression-holderheader" class="fa-solid fa-grip drag-grabber"></div>
+                <img id="expression-image" class="expression">
+            </div>`;
+        $('body').append(html);
+    }
+    function addSettings() {
+
+        const html = `
+        <div class="expression_settings">
+            <div class="inline-drawer">
+            <div class="inline-drawer-toggle inline-drawer-header">
+                <b>Expression images</b>
+                <div class="inline-drawer-icon fa-solid fa-circle-chevron-down down"></div>
+            </div>
+            <div class="inline-drawer-content">
+                <p class="offline_mode">You are in offline mode. Click on the image below to set the expression.</p>
+                <div id="image_list"></div>
+                <p class="hint"><b>Hint:</b> <i>Create new folder in the <b>public/characters/</b> folder and name it as the name of the character. Put PNG images with expressions there.</i></p>
+                <label for="expressions_show_default"><input id="expressions_show_default" type="checkbox">Show default images (emojis) if missing</label>
+            </div>
+            </div>
+        </div>
+        `;
+        $('#extensions_settings').append(html);
+        $('#expressions_show_default').on('input', onExpressionsShowDefaultInput);
+        $('#expressions_show_default').prop('checked', extension_settings.expressions.showDefault).trigger('input');
+        $(document).on('click', '.expression_list_item', onClickExpressionImage);
+        $('.expression_settings').hide();
+    }
+
+    addExpressionImage();
+    addSettings();
+    setInterval(moduleWorkerWrapper, UPDATE_INTERVAL);
 })();