#qr--bar {
    outline: none;
    margin: 0;
    transition: 0.3s;
    opacity: 0.7;
    display: flex;
    align-items: center;
    justify-content: center;
    width: 100%;
    max-width: 100%;
    overflow-x: auto;
    order: 1;
    padding-right: 2.5em;
    position: relative;

    >#qr--popoutTrigger {
        position: absolute;
        right: 0.25em;
        top: 0;
    }
}

#qr--popout {
    display: flex;
    flex-direction: column;
    padding: 0;
    z-index: 31;

    >.qr--header {
        flex: 0 0 auto;
        height: 2em;
        position: relative;

        >.qr--controls {
            >.qr--close {
                height: 15px;
                aspect-ratio: 1 / 1;
                font-size: 20px;
                opacity: 0.5;
                transition: all 250ms;
            }
        }
    }

    >.qr--body {
        overflow-y: auto;
    }
}

#qr--bar,
#qr--popout>.qr--body {
    >.qr--buttons {
        margin: 0;
        padding: 0;
        display: flex;
        justify-content: center;
        flex-wrap: wrap;
        gap: 5px;
        width: 100%;

        >.qr--buttons {
            display: contents;
        }

        .qr--button {
            color: var(--SmartThemeBodyColor);
            // background-color: var(--black50a);
            border: 1px solid var(--SmartThemeBorderColor);
            border-radius: 10px;
            padding: 3px 5px;
            margin: 3px 0;
            cursor: pointer;
            transition: 0.3s;
            display: flex;
            align-items: center;
            justify-content: center;
            text-align: center;

            &:hover {
                opacity: 1;
                filter: brightness(1.2);
            }

            >.qr--button-expander {
                display: none;
            }

            &.qr--hasCtx {
                >.qr--button-expander {
                    display: block;
                }
            }
        }
    }
}

.qr--button-expander {
    border-left: 1px solid;
    margin-left: 1em;
    text-align: center;
    width: 2em;

    &:hover {
        font-weight: bold;
    }
}

.ctx-blocker {
    /* backdrop-filter: blur(1px); */
    /* background-color: rgba(0 0 0 / 10%); */
    bottom: 0;
    left: 0;
    position: fixed;
    right: 0;
    top: 0;
    z-index: 999;
}

.ctx-menu {
    position: absolute;
    overflow: visible;
}

.list-group .list-group-item.ctx-header {
    font-weight: bold;
    cursor: default;
}

.ctx-item+.ctx-header {
    border-top: 1px solid;
}

.ctx-item {
    position: relative;
}

.ctx-expander {
    border-left: 1px solid;
    margin-left: 1em;
    text-align: center;
    width: 2em;
}

.ctx-expander:hover {
    font-weight: bold;
}

.ctx-sub-menu {
    position: absolute;
    top: 0;
    left: 100%;
}

@media screen and (max-width: 1000px) {
    .ctx-blocker {
        position: absolute;
    }

    .list-group .list-group-item.ctx-item {
        padding: 1em;
    }
}



#qr--settings {
    .qr--head {
        display: flex;
        align-items: baseline;
        gap: 1em;

        >.qr--title {
            font-weight: bold;
        }

        >.qr--actions {
            display: flex;
            flex-direction: row;
            align-items: baseline;
            gap: 0.5em;
        }
    }

    .qr--setList {
        >.qr--item {
            display: flex;
            flex-direction: row;
            gap: 0.5em;
            align-items: baseline;
            padding: 0 0.5em;

            >.drag-handle {
                padding: 0.75em;
            }

            >.qr--visible {
                flex: 0 0 auto;
                display: flex;
                flex-direction: row;
            }
        }
    }

    #qr--set-settings {
        #qr--injectInputContainer {
            flex-wrap: nowrap;
        }
    }

    #qr--set-qrList {
        .qr--set-qrListContents> {
            padding: 0 0.5em;

            >.qr--set-item {
                display: flex;
                flex-direction: row;
                gap: 0.5em;
                align-items: baseline;
                padding: 0.25em 0;

                > :nth-child(1) {
                    flex: 0 0 auto;
                }

                > :nth-child(2) {
                    flex: 1 1 25%;
                }

                > :nth-child(3) {
                    flex: 0 0 auto;
                }

                > :nth-child(4) {
                    flex: 1 1 75%;
                }

                > :nth-child(5) {
                    flex: 0 0 auto;
                }

                >.drag-handle {
                    padding: 0.75em;
                }

                .qr--set-itemLabel,
                .qr--action {
                    margin: 0;
                }

                .qr--set-itemMessage {
                    font-size: smaller;
                }
            }
        }
    }

    .qr--set-qrListActions {
        display: flex;
        flex-direction: row;
        gap: 0.5em;
        justify-content: center;
        padding-bottom: 0.5em;
    }
}





#qr--qrOptions {
    display: flex;
    flex-direction: column;

    >#qr--ctxEditor {
        .qr--ctxItem {
            display: flex;
            flex-direction: row;
            gap: 0.5em;
            align-items: baseline;
        }
    }
}



@media screen and (max-width: 750px) {
    body .popup:has(#qr--modalEditor) .popup-content>#qr--modalEditor {
        flex-direction: column;
        overflow: auto;

        >#qr--main {
            flex: 0 0 auto;
        }

        >#qr--main>.qr--labels {
            flex-direction: column;
        }

        >#qr--main>.qr--modal-messageContainer>#qr--modal-messageHolder {
            min-height: 50svh;
            height: 50svh;
        }
    }
}

.popup:has(#qr--modalEditor) {
<<<<<<< HEAD
	aspect-ratio: unset;

	&:has(.qr--isExecuting) {
		.popup-controls {
			display: none;
		}

		.qr--highlight {
			position: absolute;
			z-index: 50000;
			pointer-events: none;
			background-color: rgb(47 150 180 / 0.5);
			&.qr--unresolved {
				background-color: rgb(255 255 0 / 0.5);
			}
		}
		.qr--highlight-secondary {
			position: absolute;
			z-index: 50000;
			pointer-events: none;
			border: 3px solid red;
		}
	}

	.popup-content {
		display: flex;
		flex-direction: column;

		> #qr--modalEditor {
			flex: 1 1 auto;
			display: flex;
			flex-direction: row;
			gap: 1em;
			overflow: hidden;

			&.qr--isExecuting {
				#qr--main > h3:first-child,
				#qr--main > .qr--labels,
				#qr--main > .qr--modal-messageContainer > .qr--modal-editorSettings,
				#qr--qrOptions > h3:first-child,
				#qr--qrOptions > #qr--ctxEditor,
				#qr--qrOptions > .qr--ctxEditorActions,
				#qr--qrOptions > .qr--ctxEditorActions + h3,
				#qr--qrOptions > .qr--ctxEditorActions + h3 + div
				{
					display: none;
				}
				#qr--main > .qr--modal-messageContainer > #qr--modal-messageHolder > #qr--modal-message {
					visibility: hidden;
				}
				#qr--modal-debugButtons {
					display: flex;
				}
				#qr--resizeHandle {
					width: 6px;
					background-color: var(--SmartThemeBorderColor);
					border: 2px solid var(--SmartThemeBlurTintColor);
					transition: border-color 200ms, background-color 200ms;
					cursor: w-resize;
					&:hover {
						background-color: var(--SmartThemeQuoteColor);
						border-color: var(--SmartThemeQuoteColor);
					}
				}
				#qr--qrOptions {
					width: var(--width, auto);
				}
			}

			> #qr--main {
				flex: 1 1 auto;
				display: flex;
				flex-direction: column;
				overflow: hidden;
				> .qr--labels {
					flex: 0 0 auto;
					display: flex;
					flex-direction: row;
					gap: 0.5em;
					> label {
						flex: 1 1 1px;
						display: flex;
						flex-direction: column;
						> .qr--labelText {
							flex: 1 1 auto;
						}
						> .qr--labelHint {
							flex: 1 1 auto;
						}
						> input {
							flex: 0 0 auto;
						}
					}
				}
				> .qr--modal-messageContainer {
					flex: 1 1 auto;
					display: flex;
					flex-direction: column;
					overflow: hidden;
					> .qr--modal-editorSettings {
						display: flex;
						flex-direction: row;
						gap: 1em;
						color: var(--grey70);
						font-size: smaller;
						align-items: baseline;
						> .checkbox_label {
							white-space: nowrap;
							> input {
								font-size: inherit;
							}
						}
					}
					> #qr--modal-messageHolder {
						flex: 1 1 auto;
						display: grid;
						text-align: left;
						overflow: hidden;
						&.qr--noSyntax {
							> #qr--modal-messageSyntax {
								display: none;
							}
							> #qr--modal-message {
								background-color: var(--ac-style-color-background);
								color: var(--ac-style-color-text);
								&::selection {
									color: unset;
									background-color: rgba(108 171 251 / 0.25);
									@supports (color: rgb(from white r g b / 0.25)) {
										background-color: rgb(from var(--ac-style-color-matchedText) r g b / 0.25);
									}
								}
							}
						}
						> #qr--modal-messageSyntax {
							grid-column: 1;
							grid-row: 1;
							padding: 0;
							margin: 0;
							border: none;
							overflow: hidden;
							min-width: 100%;
							width: 0;
							> #qr--modal-messageSyntaxInner {
								height: 100%;
							}
						}
						> #qr--modal-message {
							background-color: transparent;
							color: transparent;
							grid-column: 1;
							grid-row: 1;
							caret-color: var(--ac-style-color-text);
							overflow: auto;
							&::-webkit-scrollbar, &::-webkit-scrollbar-thumb {
								visibility: hidden;
								cursor: default;
							}
							&::selection {
								color: transparent;
								background-color: rgba(108 171 251 / 0.25);
								@supports (color: rgb(from white r g b / 0.25)) {
									background-color: rgb(from var(--ac-style-color-matchedText) r g b / 0.25);
								}
							}
						}
						#qr--modal-message, #qr--modal-messageSyntaxInner {
							font-family: var(--monoFontFamily);
							padding: 0.75em;
							margin: 0;
							resize: none;
							line-height: 1.2;
							border: 1px solid var(--SmartThemeBorderColor);
							border-radius: 5px;
							position: relative;
						}
					}
				}
			}

			label:has(#qr--modal-executeHide) {
				// hide editor is not working anyways
				display: none;
			}
			#qr--modal-executeButtons {
				display: flex;
				gap: 1em;
				.qr--modal-executeButton {
					border-width: 2px;
					border-style: solid;
					display: flex;
					flex-direction: row;
					gap: 0.5em;
					padding: 0.5em 0.75em;
					.qr--modal-executeComboIcon {
						display: flex;
					}
				}
				#qr--modal-execute {
					transition: 200ms;
					filter: grayscale(0);
					&.qr--busy {
						cursor: wait;
						opacity: 0.5;
						filter: grayscale(1);
					}
				}
				#qr--modal-execute {
					border-color: rgb(81, 163, 81);
				}
				#qr--modal-pause, #qr--modal-stop {
					cursor: default;
					opacity: 0.5;
					filter: grayscale(1);
					pointer-events: none;
				}
				.qr--busy {
					~ #qr--modal-pause, ~ #qr--modal-stop {
						cursor: pointer;
						opacity: 1;
						filter: grayscale(0);
						pointer-events: all;
					}
				}
				#qr--modal-pause {
					border-color: rgb(146, 190, 252);
				}
				#qr--modal-stop {
					border-color: rgb(215, 136, 114);
				}
			}
			#qr--modal-debugButtons {
				display: none;
				gap: 1em;
				.qr--modal-debugButton {
					aspect-ratio: 1.25 / 1;
					width: 2.25em;
					&.qr--glyph-combo {
						display: grid;
						grid-template-columns: 1fr;
						grid-template-rows: 1fr 1fr;
						.qr--glyph {
							grid-column: 1;
							line-height: 0.8;
						}
					}
				}
			}
			#qr--modal-executeProgress {
				--prog: 0;
				--progColor: rgb(146, 190, 252);
				--progFlashColor: rgb(215, 136, 114);
				--progSuccessColor: rgb(81, 163, 81);
				--progErrorColor: rgb(189, 54, 47);
				--progAbortedColor: rgb(215, 136, 114);
				height: 0.5em;
				background-color: var(--black50a);
				position: relative;
				&:after {
					content: '';
					background-color: var(--progColor);
					position: absolute;
					inset: 0;
					right: calc(100% - var(--prog) * 1%);
					transition: 200ms;
				}
				&.qr--paused:after {
					animation-name: qr--progressPulse;
					animation-duration: 1500ms;
					animation-timing-function: ease-in-out;
					animation-delay: 0s;
					animation-iteration-count: infinite;
				}
				&.qr--aborted:after {
					background-color: var(--progAbortedColor);
				}
				&.qr--success:after {
					background-color: var(--progSuccessColor);
				}
				&.qr--error:after {
					background-color: var(--progErrorColor);
				}
			}
			#qr--modal-executeErrors {
				display: none;
				&.qr--hasErrors {
					display: block;
				}
				text-align: left;
				font-size: smaller;
				background-color: rgb(189, 54, 47);
				color: white;
				padding: 0.5em;
				overflow: auto;
				min-width: 100%;
				width: 0;
			}
			#qr--modal-executeResult {
				display: none;
				&.qr--hasResult {
					display: block;
				}
				&:before { content: 'Result: '; }
				text-align: left;
				font-size: smaller;
				background-color: rgb(81, 163, 81);
				color: white;
				padding: 0.5em;
				overflow: auto;
				min-width: 100%;
				width: 0;
				white-space: pre-wrap;
			}
			#qr--modal-debugState {
				display: none;
				&.qr--active {
					display: block;
				}
				text-align: left;
				font-size: smaller;
				font-family: var(--monoFontFamily);
				// background-color: rgb(146, 190, 252);
				color: white;
				padding: 0.5em 0;
				overflow: auto;
				min-width: 100%;
				width: 0;
				white-space: pre-wrap;

				.qr--scope {
					display: grid;
					grid-template-columns: 0fr 1fr 1fr;
					column-gap: 0em;
					.qr--title {
						grid-column: 1 / 4;
						font-weight: bold;
						font-family: var(--mainFontFamily);
						background-color: var(--black50a);
						padding: 0.25em;
						margin-top: 0.5em;
					}
					.qr--var, .qr--macro, .qr--pipe {
						display: contents;
						&:nth-child(2n + 1) {
							.qr--key, .qr--val {
								background-color: rgb(from var(--SmartThemeEmColor) r g b / 0.25);
							}
							.qr--val {
								&:nth-child(2n) {
									background-color: rgb(from var(--SmartThemeEmColor) r g b / 0.125);
								}
								&:hover {
									background-color: rgb(from var(--SmartThemeEmColor) r g b / 0.5);
								}
							}
						}
						&:nth-child(2n) {
							.qr--val {
								&:nth-child(2n) {
									background-color: rgb(from var(--SmartThemeEmColor) r g b / 0.0625);
								}
								&:hover {
									background-color: rgb(from var(--SmartThemeEmColor) r g b / 0.5);
								}
							}
						}
						&.qr--isHidden {
							.qr--key, .qr--val {
								opacity: 0.5;
							}
						}
						.qr--val {
							grid-column: 2 / 4;
							&.qr--singleCol {
								grid-column: unset;
							}
							&.qr--simple {
								&:before, &:after {
									content: '"';
									color: var(--SmartThemeQuoteColor);
								}
							}
							&.qr--unresolved {
								&:after {
									content: '-UNRESOLVED-';
									font-style: italic;
									color: var(--SmartThemeQuoteColor);
								}
							}
						}
					}
					.qr--key {
						margin-left: 0.5em;
						padding-right: 1em;
						&:after { content: ": "; }
					}
					.qr--pipe, .qr--macro {
						> .qr--key {
							&:before { content: "{{"; }
							&:after { content: "}}: "; }
						}
					}
					.qr--scope {
						display: contents;
						.qr--pipe {
							.qr--key, .qr--val {
								opacity: 0.5;
							}
						}
					}
				}

				.qr--stack {
					.qr--title {
						grid-column: 1 / 3;
						font-weight: bold;
						font-family: var(--mainFontFamily);
						background-color: var(--black50a);
						padding: 0.25em;
						margin-top: 1em;
					}
					.qr--item {
						margin-left: 0.5em;
						&:nth-child(2n + 1) {
							background-color: rgb(from var(--SmartThemeEmColor) r g b / 0.25);
						}
					}
				}
			}
		}
	}
=======
    aspect-ratio: unset;

    .popup-content {
        display: flex;
        flex-direction: column;

        >#qr--modalEditor {
            flex: 1 1 auto;
            display: flex;
            flex-direction: row;
            gap: 1em;
            overflow: hidden;

            >#qr--main {
                flex: 1 1 auto;
                display: flex;
                flex-direction: column;
                overflow: hidden;

                >.qr--labels {
                    flex: 0 0 auto;
                    display: flex;
                    flex-direction: row;
                    gap: 0.5em;

                    >label {
                        flex: 1 1 1px;
                        display: flex;
                        flex-direction: column;

                        >.qr--labelText {
                            flex: 1 1 auto;
                        }

                        >.qr--labelHint {
                            flex: 1 1 auto;
                        }

                        >input {
                            flex: 0 0 auto;
                        }
                    }
                }

                >.qr--modal-messageContainer {
                    flex: 1 1 auto;
                    display: flex;
                    flex-direction: column;
                    overflow: hidden;

                    >.qr--modal-editorSettings {
                        display: flex;
                        flex-direction: row;
                        gap: 1em;
                        color: var(--grey70);
                        font-size: smaller;
                        align-items: baseline;

                        >.checkbox_label {
                            white-space: nowrap;

                            >input {
                                font-size: inherit;
                            }
                        }
                    }

                    >#qr--modal-messageHolder {
                        flex: 1 1 auto;
                        display: grid;
                        text-align: left;
                        overflow: hidden;

                        &.qr--noSyntax {
                            >#qr--modal-messageSyntax {
                                display: none;
                            }

                            >#qr--modal-message {
                                background-color: var(--ac-style-color-background);
                                color: var(--ac-style-color-text);

                                &::selection {
                                    color: unset;
                                    background-color: rgba(108 171 251 / 0.25);

                                    @supports (color: rgb(from white r g b / 0.25)) {
                                        background-color: rgb(from var(--ac-style-color-matchedText) r g b / 0.25);
                                    }
                                }
                            }
                        }

                        >#qr--modal-messageSyntax {
                            grid-column: 1;
                            grid-row: 1;
                            padding: 0;
                            margin: 0;
                            border: none;
                            overflow: hidden;
                            min-width: 100%;
                            width: 0;

                            >#qr--modal-messageSyntaxInner {
                                height: 100%;
                            }
                        }

                        >#qr--modal-message {
                            background-color: transparent;
                            color: transparent;
                            grid-column: 1;
                            grid-row: 1;
                            caret-color: var(--ac-style-color-text);
                            overflow: auto;

                            &::-webkit-scrollbar,
                            &::-webkit-scrollbar-thumb {
                                visibility: hidden;
                                cursor: default;
                            }

                            &::selection {
                                color: transparent;
                                background-color: rgba(108 171 251 / 0.25);

                                @supports (color: rgb(from white r g b / 0.25)) {
                                    background-color: rgb(from var(--ac-style-color-matchedText) r g b / 0.25);
                                }
                            }
                        }

                        #qr--modal-message,
                        #qr--modal-messageSyntaxInner {
                            font-family: var(--monoFontFamily);
                            padding: 0.75em;
                            margin: 0;
                            border: none;
                            resize: none;
                            line-height: 1.2;
                            border: 1px solid var(--SmartThemeBorderColor);
                            border-radius: 5px;
                        }
                    }
                }
            }

            #qr--modal-executeButtons {
                display: flex;
                gap: 1em;

                .qr--modal-executeButton {
                    border-width: 2px;
                    border-style: solid;
                    display: flex;
                    flex-direction: row;
                    gap: 0.5em;
                    padding: 0.5em 0.75em;

                    .qr--modal-executeComboIcon {
                        display: flex;
                    }
                }

                #qr--modal-execute {
                    transition: 200ms;
                    filter: grayscale(0);

                    &.qr--busy {
                        cursor: wait;
                        opacity: 0.5;
                        filter: grayscale(1);
                    }
                }

                #qr--modal-execute {
                    border-color: rgb(81, 163, 81);
                }

                #qr--modal-pause,
                #qr--modal-stop {
                    cursor: default;
                    opacity: 0.5;
                    filter: grayscale(1);
                    pointer-events: none;
                }

                .qr--busy {

                    ~#qr--modal-pause,
                    ~#qr--modal-stop {
                        cursor: pointer;
                        opacity: 1;
                        filter: grayscale(0);
                        pointer-events: all;
                    }
                }

                #qr--modal-pause {
                    border-color: rgb(146, 190, 252);
                }

                #qr--modal-stop {
                    border-color: rgb(215, 136, 114);
                }
            }

            #qr--modal-executeProgress {
                --prog: 0;
                --progColor: rgb(146, 190, 252);
                --progFlashColor: rgb(215, 136, 114);
                --progSuccessColor: rgb(81, 163, 81);
                --progErrorColor: rgb(189, 54, 47);
                --progAbortedColor: rgb(215, 136, 114);
                height: 0.5em;
                background-color: var(--black50a);
                position: relative;

                &:after {
                    content: '';
                    background-color: var(--progColor);
                    position: absolute;
                    inset: 0;
                    right: calc(100% - var(--prog) * 1%);
                    transition: 200ms;
                }

                &.qr--paused:after {
                    animation-name: qr--progressPulse;
                    animation-duration: 1500ms;
                    animation-timing-function: ease-in-out;
                    animation-delay: 0s;
                    animation-iteration-count: infinite;
                }

                &.qr--aborted:after {
                    background-color: var(--progAbortedColor);
                }

                &.qr--success:after {
                    background-color: var(--progSuccessColor);
                }

                &.qr--error:after {
                    background-color: var(--progErrorColor);
                }
            }

            #qr--modal-executeErrors {
                display: none;

                &.qr--hasErrors {
                    display: block;
                }

                text-align: left;
                font-size: smaller;
                background-color: rgb(189, 54, 47);
                color: white;
                padding: 0.5em;
                overflow: auto;
                min-width: 100%;
                width: 0;
            }

            #qr--modal-executeResult {
                display: none;

                &.qr--hasResult {
                    display: block;
                }

                &:before {
                    content: 'Result: ';
                }

                text-align: left;
                font-size: smaller;
                background-color: rgb(81, 163, 81);
                color: white;
                padding: 0.5em;
                overflow: auto;
                min-width: 100%;
                width: 0;
            }
        }
    }
>>>>>>> 990130d7
}

@keyframes qr--progressPulse {

    0%,
    100% {
        background-color: var(--progColor);
    }

    50% {
        background-color: var(--progFlashColor);
    }
}

.popup.qr--hide {
<<<<<<< HEAD
	opacity: 0 !important;
	&::backdrop {
		opacity: 0 !important;
	}
=======
    opacity: 0 !important;
}

.popup.qr--hide::backdrop {
    opacity: 0 !important;
>>>>>>> 990130d7
}<|MERGE_RESOLUTION|>--- conflicted
+++ resolved
@@ -304,8 +304,7 @@
 }
 
 .popup:has(#qr--modalEditor) {
-<<<<<<< HEAD
-	aspect-ratio: unset;
+    aspect-ratio: unset;
 
 	&:has(.qr--isExecuting) {
 		.popup-controls {
@@ -329,16 +328,16 @@
 		}
 	}
 
-	.popup-content {
-		display: flex;
-		flex-direction: column;
-
-		> #qr--modalEditor {
-			flex: 1 1 auto;
-			display: flex;
-			flex-direction: row;
-			gap: 1em;
-			overflow: hidden;
+    .popup-content {
+        display: flex;
+        flex-direction: column;
+
+        >#qr--modalEditor {
+            flex: 1 1 auto;
+            display: flex;
+            flex-direction: row;
+            gap: 1em;
+            overflow: hidden;
 
 			&.qr--isExecuting {
 				#qr--main > h3:first-child,
@@ -489,53 +488,65 @@
 				// hide editor is not working anyways
 				display: none;
 			}
-			#qr--modal-executeButtons {
-				display: flex;
-				gap: 1em;
-				.qr--modal-executeButton {
-					border-width: 2px;
-					border-style: solid;
-					display: flex;
-					flex-direction: row;
-					gap: 0.5em;
-					padding: 0.5em 0.75em;
-					.qr--modal-executeComboIcon {
-						display: flex;
-					}
-				}
-				#qr--modal-execute {
-					transition: 200ms;
-					filter: grayscale(0);
-					&.qr--busy {
-						cursor: wait;
-						opacity: 0.5;
-						filter: grayscale(1);
-					}
-				}
-				#qr--modal-execute {
-					border-color: rgb(81, 163, 81);
-				}
-				#qr--modal-pause, #qr--modal-stop {
-					cursor: default;
-					opacity: 0.5;
-					filter: grayscale(1);
-					pointer-events: none;
-				}
-				.qr--busy {
-					~ #qr--modal-pause, ~ #qr--modal-stop {
-						cursor: pointer;
-						opacity: 1;
-						filter: grayscale(0);
-						pointer-events: all;
-					}
-				}
-				#qr--modal-pause {
-					border-color: rgb(146, 190, 252);
-				}
-				#qr--modal-stop {
-					border-color: rgb(215, 136, 114);
-				}
-			}
+            #qr--modal-executeButtons {
+                display: flex;
+                gap: 1em;
+
+                .qr--modal-executeButton {
+                    border-width: 2px;
+                    border-style: solid;
+                    display: flex;
+                    flex-direction: row;
+                    gap: 0.5em;
+                    padding: 0.5em 0.75em;
+
+                    .qr--modal-executeComboIcon {
+                        display: flex;
+                    }
+                }
+
+                #qr--modal-execute {
+                    transition: 200ms;
+                    filter: grayscale(0);
+
+                    &.qr--busy {
+                        cursor: wait;
+                        opacity: 0.5;
+                        filter: grayscale(1);
+                    }
+                }
+
+                #qr--modal-execute {
+                    border-color: rgb(81, 163, 81);
+                }
+
+                #qr--modal-pause,
+                #qr--modal-stop {
+                    cursor: default;
+                    opacity: 0.5;
+                    filter: grayscale(1);
+                    pointer-events: none;
+                }
+
+                .qr--busy {
+
+                    ~#qr--modal-pause,
+                    ~#qr--modal-stop {
+                        cursor: pointer;
+                        opacity: 1;
+                        filter: grayscale(0);
+                        pointer-events: all;
+                    }
+                }
+
+                #qr--modal-pause {
+                    border-color: rgb(146, 190, 252);
+                }
+
+                #qr--modal-stop {
+                    border-color: rgb(215, 136, 114);
+                }
+            }
 			#qr--modal-debugButtons {
 				display: none;
 				gap: 1em;
@@ -553,69 +564,84 @@
 					}
 				}
 			}
-			#qr--modal-executeProgress {
-				--prog: 0;
-				--progColor: rgb(146, 190, 252);
-				--progFlashColor: rgb(215, 136, 114);
-				--progSuccessColor: rgb(81, 163, 81);
-				--progErrorColor: rgb(189, 54, 47);
-				--progAbortedColor: rgb(215, 136, 114);
-				height: 0.5em;
-				background-color: var(--black50a);
-				position: relative;
-				&:after {
-					content: '';
-					background-color: var(--progColor);
-					position: absolute;
-					inset: 0;
-					right: calc(100% - var(--prog) * 1%);
-					transition: 200ms;
-				}
-				&.qr--paused:after {
-					animation-name: qr--progressPulse;
-					animation-duration: 1500ms;
-					animation-timing-function: ease-in-out;
-					animation-delay: 0s;
-					animation-iteration-count: infinite;
-				}
-				&.qr--aborted:after {
-					background-color: var(--progAbortedColor);
-				}
-				&.qr--success:after {
-					background-color: var(--progSuccessColor);
-				}
-				&.qr--error:after {
-					background-color: var(--progErrorColor);
-				}
-			}
-			#qr--modal-executeErrors {
-				display: none;
-				&.qr--hasErrors {
-					display: block;
-				}
-				text-align: left;
-				font-size: smaller;
-				background-color: rgb(189, 54, 47);
-				color: white;
-				padding: 0.5em;
-				overflow: auto;
-				min-width: 100%;
-				width: 0;
-			}
-			#qr--modal-executeResult {
-				display: none;
-				&.qr--hasResult {
-					display: block;
-				}
-				&:before { content: 'Result: '; }
-				text-align: left;
-				font-size: smaller;
-				background-color: rgb(81, 163, 81);
-				color: white;
-				padding: 0.5em;
-				overflow: auto;
-				min-width: 100%;
-				width: 0;
+
+            #qr--modal-executeProgress {
+                --prog: 0;
+                --progColor: rgb(146, 190, 252);
+                --progFlashColor: rgb(215, 136, 114);
+                --progSuccessColor: rgb(81, 163, 81);
+                --progErrorColor: rgb(189, 54, 47);
+                --progAbortedColor: rgb(215, 136, 114);
+                height: 0.5em;
+                background-color: var(--black50a);
+                position: relative;
+
+                &:after {
+                    content: '';
+                    background-color: var(--progColor);
+                    position: absolute;
+                    inset: 0;
+                    right: calc(100% - var(--prog) * 1%);
+                    transition: 200ms;
+                }
+
+                &.qr--paused:after {
+                    animation-name: qr--progressPulse;
+                    animation-duration: 1500ms;
+                    animation-timing-function: ease-in-out;
+                    animation-delay: 0s;
+                    animation-iteration-count: infinite;
+                }
+
+                &.qr--aborted:after {
+                    background-color: var(--progAbortedColor);
+                }
+
+                &.qr--success:after {
+                    background-color: var(--progSuccessColor);
+                }
+
+                &.qr--error:after {
+                    background-color: var(--progErrorColor);
+                }
+            }
+
+            #qr--modal-executeErrors {
+                display: none;
+
+                &.qr--hasErrors {
+                    display: block;
+                }
+
+                text-align: left;
+                font-size: smaller;
+                background-color: rgb(189, 54, 47);
+                color: white;
+                padding: 0.5em;
+                overflow: auto;
+                min-width: 100%;
+                width: 0;
+            }
+
+            #qr--modal-executeResult {
+                display: none;
+
+                &.qr--hasResult {
+                    display: block;
+                }
+
+                &:before {
+                    content: 'Result: ';
+                }
+
+                text-align: left;
+                font-size: smaller;
+                background-color: rgb(81, 163, 81);
+                color: white;
+                padding: 0.5em;
+                overflow: auto;
+                min-width: 100%;
+                width: 0;
 				white-space: pre-wrap;
 			}
 			#qr--modal-debugState {
@@ -733,298 +759,9 @@
 						}
 					}
 				}
-			}
-		}
-	}
-=======
-    aspect-ratio: unset;
-
-    .popup-content {
-        display: flex;
-        flex-direction: column;
-
-        >#qr--modalEditor {
-            flex: 1 1 auto;
-            display: flex;
-            flex-direction: row;
-            gap: 1em;
-            overflow: hidden;
-
-            >#qr--main {
-                flex: 1 1 auto;
-                display: flex;
-                flex-direction: column;
-                overflow: hidden;
-
-                >.qr--labels {
-                    flex: 0 0 auto;
-                    display: flex;
-                    flex-direction: row;
-                    gap: 0.5em;
-
-                    >label {
-                        flex: 1 1 1px;
-                        display: flex;
-                        flex-direction: column;
-
-                        >.qr--labelText {
-                            flex: 1 1 auto;
-                        }
-
-                        >.qr--labelHint {
-                            flex: 1 1 auto;
-                        }
-
-                        >input {
-                            flex: 0 0 auto;
-                        }
-                    }
-                }
-
-                >.qr--modal-messageContainer {
-                    flex: 1 1 auto;
-                    display: flex;
-                    flex-direction: column;
-                    overflow: hidden;
-
-                    >.qr--modal-editorSettings {
-                        display: flex;
-                        flex-direction: row;
-                        gap: 1em;
-                        color: var(--grey70);
-                        font-size: smaller;
-                        align-items: baseline;
-
-                        >.checkbox_label {
-                            white-space: nowrap;
-
-                            >input {
-                                font-size: inherit;
-                            }
-                        }
-                    }
-
-                    >#qr--modal-messageHolder {
-                        flex: 1 1 auto;
-                        display: grid;
-                        text-align: left;
-                        overflow: hidden;
-
-                        &.qr--noSyntax {
-                            >#qr--modal-messageSyntax {
-                                display: none;
-                            }
-
-                            >#qr--modal-message {
-                                background-color: var(--ac-style-color-background);
-                                color: var(--ac-style-color-text);
-
-                                &::selection {
-                                    color: unset;
-                                    background-color: rgba(108 171 251 / 0.25);
-
-                                    @supports (color: rgb(from white r g b / 0.25)) {
-                                        background-color: rgb(from var(--ac-style-color-matchedText) r g b / 0.25);
-                                    }
-                                }
-                            }
-                        }
-
-                        >#qr--modal-messageSyntax {
-                            grid-column: 1;
-                            grid-row: 1;
-                            padding: 0;
-                            margin: 0;
-                            border: none;
-                            overflow: hidden;
-                            min-width: 100%;
-                            width: 0;
-
-                            >#qr--modal-messageSyntaxInner {
-                                height: 100%;
-                            }
-                        }
-
-                        >#qr--modal-message {
-                            background-color: transparent;
-                            color: transparent;
-                            grid-column: 1;
-                            grid-row: 1;
-                            caret-color: var(--ac-style-color-text);
-                            overflow: auto;
-
-                            &::-webkit-scrollbar,
-                            &::-webkit-scrollbar-thumb {
-                                visibility: hidden;
-                                cursor: default;
-                            }
-
-                            &::selection {
-                                color: transparent;
-                                background-color: rgba(108 171 251 / 0.25);
-
-                                @supports (color: rgb(from white r g b / 0.25)) {
-                                    background-color: rgb(from var(--ac-style-color-matchedText) r g b / 0.25);
-                                }
-                            }
-                        }
-
-                        #qr--modal-message,
-                        #qr--modal-messageSyntaxInner {
-                            font-family: var(--monoFontFamily);
-                            padding: 0.75em;
-                            margin: 0;
-                            border: none;
-                            resize: none;
-                            line-height: 1.2;
-                            border: 1px solid var(--SmartThemeBorderColor);
-                            border-radius: 5px;
-                        }
-                    }
-                }
-            }
-
-            #qr--modal-executeButtons {
-                display: flex;
-                gap: 1em;
-
-                .qr--modal-executeButton {
-                    border-width: 2px;
-                    border-style: solid;
-                    display: flex;
-                    flex-direction: row;
-                    gap: 0.5em;
-                    padding: 0.5em 0.75em;
-
-                    .qr--modal-executeComboIcon {
-                        display: flex;
-                    }
-                }
-
-                #qr--modal-execute {
-                    transition: 200ms;
-                    filter: grayscale(0);
-
-                    &.qr--busy {
-                        cursor: wait;
-                        opacity: 0.5;
-                        filter: grayscale(1);
-                    }
-                }
-
-                #qr--modal-execute {
-                    border-color: rgb(81, 163, 81);
-                }
-
-                #qr--modal-pause,
-                #qr--modal-stop {
-                    cursor: default;
-                    opacity: 0.5;
-                    filter: grayscale(1);
-                    pointer-events: none;
-                }
-
-                .qr--busy {
-
-                    ~#qr--modal-pause,
-                    ~#qr--modal-stop {
-                        cursor: pointer;
-                        opacity: 1;
-                        filter: grayscale(0);
-                        pointer-events: all;
-                    }
-                }
-
-                #qr--modal-pause {
-                    border-color: rgb(146, 190, 252);
-                }
-
-                #qr--modal-stop {
-                    border-color: rgb(215, 136, 114);
-                }
-            }
-
-            #qr--modal-executeProgress {
-                --prog: 0;
-                --progColor: rgb(146, 190, 252);
-                --progFlashColor: rgb(215, 136, 114);
-                --progSuccessColor: rgb(81, 163, 81);
-                --progErrorColor: rgb(189, 54, 47);
-                --progAbortedColor: rgb(215, 136, 114);
-                height: 0.5em;
-                background-color: var(--black50a);
-                position: relative;
-
-                &:after {
-                    content: '';
-                    background-color: var(--progColor);
-                    position: absolute;
-                    inset: 0;
-                    right: calc(100% - var(--prog) * 1%);
-                    transition: 200ms;
-                }
-
-                &.qr--paused:after {
-                    animation-name: qr--progressPulse;
-                    animation-duration: 1500ms;
-                    animation-timing-function: ease-in-out;
-                    animation-delay: 0s;
-                    animation-iteration-count: infinite;
-                }
-
-                &.qr--aborted:after {
-                    background-color: var(--progAbortedColor);
-                }
-
-                &.qr--success:after {
-                    background-color: var(--progSuccessColor);
-                }
-
-                &.qr--error:after {
-                    background-color: var(--progErrorColor);
-                }
-            }
-
-            #qr--modal-executeErrors {
-                display: none;
-
-                &.qr--hasErrors {
-                    display: block;
-                }
-
-                text-align: left;
-                font-size: smaller;
-                background-color: rgb(189, 54, 47);
-                color: white;
-                padding: 0.5em;
-                overflow: auto;
-                min-width: 100%;
-                width: 0;
-            }
-
-            #qr--modal-executeResult {
-                display: none;
-
-                &.qr--hasResult {
-                    display: block;
-                }
-
-                &:before {
-                    content: 'Result: ';
-                }
-
-                text-align: left;
-                font-size: smaller;
-                background-color: rgb(81, 163, 81);
-                color: white;
-                padding: 0.5em;
-                overflow: auto;
-                min-width: 100%;
-                width: 0;
-            }
-        }
-    }
->>>>>>> 990130d7
+            }
+        }
+    }
 }
 
 @keyframes qr--progressPulse {
@@ -1040,16 +777,12 @@
 }
 
 .popup.qr--hide {
-<<<<<<< HEAD
 	opacity: 0 !important;
 	&::backdrop {
 		opacity: 0 !important;
 	}
-=======
-    opacity: 0 !important;
 }
 
 .popup.qr--hide::backdrop {
     opacity: 0 !important;
->>>>>>> 990130d7
 }