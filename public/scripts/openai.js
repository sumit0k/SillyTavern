--- conflicted
+++ resolved
@@ -218,11 +218,8 @@
     proxy_password: '',
     assistant_prefill: '',
     use_ai21_tokenizer: false,
-<<<<<<< HEAD
-    use_alt_scale: true,
-=======
     exclude_assistant: false,
->>>>>>> e2bac7ec
+    use_alt_scale: false,
 };
 
 const oai_settings = {
@@ -264,11 +261,8 @@
     proxy_password: '',
     assistant_prefill: '',
     use_ai21_tokenizer: false,
-<<<<<<< HEAD
-    use_alt_scale: true,
-=======
     exclude_assistant: false,
->>>>>>> e2bac7ec
+    use_alt_scale: false,
 };
 
 let openai_setting_names;
@@ -2010,13 +2004,9 @@
     if (settings.wrap_in_quotes !== undefined) oai_settings.wrap_in_quotes = !!settings.wrap_in_quotes;
     if (settings.names_in_completion !== undefined) oai_settings.names_in_completion = !!settings.names_in_completion;
     if (settings.openai_model !== undefined) oai_settings.openai_model = settings.openai_model;
-<<<<<<< HEAD
-    if (settings.use_ai21_tokenizer !== undefined) oai_settings.use_ai21_tokenizer = !!settings.use_ai21_tokenizer;
-    if (settings.use_alt_scale !== undefined) { oai_settings.use_alt_scale = !!settings.use_alt_scale; updateScaleForm(); }
-=======
     if (settings.use_ai21_tokenizer !== undefined) { oai_settings.use_ai21_tokenizer = !!settings.use_ai21_tokenizer; oai_settings.use_ai21_tokenizer ? ai21_max = 8191 : ai21_max = 9200; }
     if (settings.exclude_assistant !== undefined) oai_settings.exclude_assistant = !!settings.exclude_assistant;
->>>>>>> e2bac7ec
+    if (settings.use_alt_scale !== undefined) { oai_settings.use_alt_scale = !!settings.use_alt_scale; updateScaleForm(); }
     $('#stream_toggle').prop('checked', oai_settings.stream_openai);
     $('#api_url_scale').val(oai_settings.api_url_scale);
     $('#openai_proxy_password').val(oai_settings.proxy_password);
@@ -2046,11 +2036,8 @@
     $('#openai_show_external_models').prop('checked', oai_settings.show_external_models);
     $('#openai_external_category').toggle(oai_settings.show_external_models);
     $('#use_ai21_tokenizer').prop('checked', oai_settings.use_ai21_tokenizer);
-<<<<<<< HEAD
+    $('#exclude_assistant').prop('checked', oai_settings.exclude_assistant);
     $('#scale-alt').prop('checked', oai_settings.use_alt_scale);
-=======
-    $('#exclude_assistant').prop('checked', oai_settings.exclude_assistant);
->>>>>>> e2bac7ec
     if (settings.impersonation_prompt !== undefined) oai_settings.impersonation_prompt = settings.impersonation_prompt;
 
     $('#impersonation_prompt_textarea').val(oai_settings.impersonation_prompt);
@@ -2248,11 +2235,8 @@
         show_external_models: settings.show_external_models,
         assistant_prefill: settings.assistant_prefill,
         use_ai21_tokenizer: settings.use_ai21_tokenizer,
-<<<<<<< HEAD
+        exclude_assistant: settings.exclude_assistant,
         use_alt_scale: settings.use_alt_scale,
-=======
-        exclude_assistant: settings.exclude_assistant,
->>>>>>> e2bac7ec
     };
 
     const savePresetSettings = await fetch(`/savepreset_openai?name=${name}`, {
@@ -2589,12 +2573,9 @@
         proxy_password: ['#openai_proxy_password', 'proxy_password', false],
         assistant_prefill: ['#claude_assistant_prefill', 'assistant_prefill', false],
         use_ai21_tokenizer: ['#use_ai21_tokenizer', 'use_ai21_tokenizer', false],
-<<<<<<< HEAD
+        exclude_assistant: ['#exclude_assistant', 'exclude_assistant', false],
         use_alt_scale: ['#use_alt_scale', 'use_alt_scale', false],
-=======
-        exclude_assistant: ['#exclude_assistant', 'exclude_assistant', false],
->>>>>>> e2bac7ec
-    };
+        };
 
     const presetName = $('#settings_perset_openai').find(":selected").text();
     oai_settings.preset_settings_openai = presetName;
