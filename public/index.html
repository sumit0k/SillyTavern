<!DOCTYPE html>
<html>

<head>
    <meta charset="utf-8">
    <meta name="viewport" content="width=device-width, initial-scale=1">
    <meta name="apple-mobile-web-app-capable" content="yes">
    <!--<link href="https://cdn.jsdelivr.net/npm/bootstrap@5.3.0-alpha1/dist/css/bootstrap.min.css" rel="stylesheet" integrity="sha384-GLhlTQ8iRABdZLl6O3oVMWSktQOp6b7In1Zl3/Jr59b6EGGoI1aFkw7cmDA6j6gD" crossorigin="anonymous">-->
    <!-- <script src="https://cdn.jsdelivr.net/npm/bootstrap@5.3.0-alpha1/dist/js/bootstrap.bundle.min.js" integrity="sha384-w76AqPfDkMBDXo30jS1Sgez6pr3x5MlQ1ZAGC+nuZB+EYdgRZgiwxhTBTkF7CXvN" crossorigin="anonymous"></script>-->
    <link rel="preconnect" href="https://fonts.googleapis.com">
    <link rel="preconnect" href="https://fonts.gstatic.com" crossorigin="">
    <link href="https://fonts.googleapis.com/css2?family=Noto+Sans:ital,wght@0,100;0,200;0,300;0,400;0,500;0,600;0,700;0,800;0,900;1,100;1,200;1,300;1,400;1,500;1,600;1,700;1,800;1,900&amp;display=swap" rel="stylesheet">

    <link rel="apple-touch-icon" sizes="57x57" href="img/apple-icon-57x57.png" />
    <link rel="apple-touch-icon" sizes="72x72" href="img/apple-icon-72x72.png" />
    <link rel="apple-touch-icon" sizes="114x114" href="img/apple-icon-114x114.png" />
    <link rel="apple-touch-icon" sizes="144x144" href="img/apple-icon-144x144.png" />

    <script src="scripts/jquery-3.5.1.min.js"></script>
    <script src="scripts/jquery.transit.min.js"></script>
    <script src="scripts/jquery-cookie-1.4.1.min.js"></script>
    <script src="scripts/showdown.min.js"></script>
    <script src="scripts/popper.js"></script>
    <script src="scripts/purify.min.js"></script>
    <script type="module" src="scripts/RossAscends-mods.js"></script>
    <script type="module" src="scripts/swiped-events.js"></script>
    <link rel="stylesheet" type="text/css" href="style.css">
    <link rel="stylesheet" href="css/bg_load.css">
    <link rel="icon" type="image/x-icon" href="favicon.ico">

    <script type=module>
        //To DO:: 
        //2) Count tokens print fix 
        //6) Reload setting files when they was rewrite 
        //7) Show an indicator that shows the message in context or not
        //8) Сombine multiple messages into one if the text continues
        //10) Design presets
        //11) Fix sending propt with json additional symbols (kinda \\ and etc)
        //import {encode, decode} from "../scripts/gpt-2-3-tokenizer/mod.js";
        //let text = "hello world";
        //console.log(encode("dsfs").length); // [258, 18798, 995]
    </script>

    <script type=module src="script.js">
    </script>

    <script type="module" src="scripts/world-info.js"></script>
    <script type="module" src="scripts/group-chats.js"></script>
    <script type="module" src="scripts/power-user.js"></script>
    <script type="module" src="scripts/kai-settings.js"></script>

    <title>Tavern.AI</title>
</head>

<body>

    <div id="bg1"></div>
    <div id="bg2"></div>

    <!-- top bar central settings buttons -->
    <div id="top-bar">
    </div>
    <div id="top-settings-holder">
        <!-- background selection menu -->
        <div id="logo_block" class="drawer" style="z-index:3001;">
            <div id="site_logo" class="drawer-toggle drawer-header">
                <div class="drawer-icon icon-panorama closedIcon"></div>
            </div>
            <div class="drawer-content closedDrawer">
                <div class="flex-container">
                    <div id="bg_menu_content">
                        <form id="form_bg_download" action="javascript:void(null);" method="post" enctype="multipart/form-data">
                            <label class="input-file">
                                <input type="file" id="add_bg_button" name="avatar" accept="image/png, image/jpeg, image/jpg, image/gif, image/bmp">
                                <span class="bg_example_but_load"><img src='img/addbg3.png'></span>
                            </label>
                        </form>
                    </div>
                </div>
            </div>
        </div>

        <div id="sys-settings-button" class="drawer" style="z-index:3001;">
            <div class="drawer-toggle drawer-header">
                <div class="drawer-icon icon-connect closedIcon"></div>
            </div>
            <div id="rm_api_block" class="drawer-content closedDrawer">
                <div id="main-API-selector-block">
                    <h3 id="title_api">API</h3>
                    <select id="main_api">
                        <option value="kobold">KoboldAI</option>
                        <option value="textgenerationwebui">Text generation web UI</option>
                        <option value="novel">NovelAI</option>
                    </select>
                </div>
                <div id="kobold_api" style="position: relative;"> <!-- shows the kobold settings -->
                    <form action="javascript:void(null);" method="post" enctype="multipart/form-data">
                        <h4>API url</h4>
                        <h5>Example: http://127.0.0.1:5000/api </h5>
                        <input id="api_url_text" name="api_url" class="text_pole" maxlength="500" value="" autocomplete="off">
                        <input id="api_button" class="menu_button" type="submit" value="Connect">
                        <img id="api_loading" src="img/load.svg">
                        <div id="online_status2">
                            <div id="online_status_indicator2"></div>
                            <div id="online_status_text2">Not connected</div>
                        </div>
                    </form>
                    <div id="kobold_api-presets">
                        <h3>Kobold Presets
                            <a href="/notes/4" class="notes-link" target="_blank">
                                <span class="note-link-span">?</span>
                            </a>
                        </h3>
                        <select id="settings_perset">
                            <option value="gui">GUI KoboldAI Settings</option>
                        </select>
                    </div>
                </div>
                <div id="novel_api" style="display: none;position: relative;"> <!-- shows the novel settings -->
                    <h4>Novel AI Model
                        <a href="/notes/8" class="notes-link" target="_blank">
                            <span class="note-link-span">?</span>
                        </a>
                    </h4>
                    <select id="model_novel_select" class="option_select_right_menu" style='margin-bottom: 16px;'>
                        <option value="euterpe-v2">Euterpe</option>
                        <option value="krake-v2">Krake</option>
                    </select><br>
                    Preset settings
                    <a href="/notes/7" class="notes-link" target="_blank">
                        <span class="note-link-span">?</span>
                    </a><br>
                    <select id="settings_perset_novel" class="option_select_right_menu">
                        <option value="gui">Default</option>
                    </select>
                </div>
                <div id="textgenerationwebui_api" style="display: none;position: relative;">
                    <div class="oobabooga_logo">
                        <a href="https://github.com/oobabooga/text-generation-webui" target="_blank">
                            oobabooga/text-generation-webui
                        </a>
                    </div>
                    <span>Make sure you run it:
                        <ul>
                            <li>with
                                <pre>--no-stream</pre> option
                            </li>
                            <li>in notebook mode (not
                                <pre>--cai-chat</pre> or
                                <pre>--chat</pre>)
                            </li>
                        </ul>
                    </span>
                    <form action="javascript:void(null);" method="post" enctype="multipart/form-data">
                        <h4>API url</h4>
                        <h5>Example: http://127.0.0.1:7860/ </h5>
                        <input id="textgenerationwebui_api_url_text" name="textgenerationwebui_api_url" class="text_pole" maxlength="500" size="35" value="" autocomplete="off">
                        <input id="api_button_textgenerationwebui" class="menu_button" type="submit" value="Connect">
                        <img id="api_loading_textgenerationwebui" src="img/load.svg">
                    </form>
<<<<<<< HEAD
                    <div id="power-user-options-block">
                        <h3>Power User Options</h3>
                        <div id="power-user-option-checkboxes">
                            <label class="checkbox_label" for="pin-examples-checkbox"><input id="pin-examples-checkbox" type="checkbox" />
                                Pin message examples
                            </label>
                            <label for="auto-connect-checkbox"><input id="auto-connect-checkbox" type="checkbox" />
                                Auto-connect to Last Server
                            </label>
                            <label for="auto-load-chat-checkbox"><input id="auto-load-chat-checkbox" type="checkbox" />
                                Auto-load Last Chat
                            </label>
                            <label for="collapse-newlines-checkbox"><input id="collapse-newlines-checkbox" type="checkbox" />
                                Collapse Newlines in Output
                            </label>
                            <label for="force-pygmalion-formatting-checkbox"><input id="force-pygmalion-formatting-checkbox" type="checkbox" />
                                Pygmalion Formatting for All Models
                            </label>
                            <label for="swipes-checkbox"><input id="swipes-checkbox" type="checkbox" />
                                Swipes
                            </label>
                        </div>
=======
                    <div id="online_status4">
                        <div id="online_status_indicator4"></div>
                        <div id="online_status_text4">Not connected</div>
>>>>>>> 2d0d7355
                    </div>
                </div>
            </div>
        </div>

        <div id="user-settings-button" class="drawer" style="z-index:3004;">
            <div class="drawer-toggle">
                <div class="drawer-icon icon-user closedIcon"></div>
            </div>
            <div id="user-settings-block" class="drawer-content closedDrawer">
                <h3>User Settings</h3>
                <h4>Your Avatar</h4>
                <div id="user_avatar_block">
                    <div class="avatar_upload">+</div>
                </div>
                <form id="form_upload_avatar" action="javascript:void(null);" method="post" enctype="multipart/form-data">
                    <input type="file" id="avatar_upload_file" accept="image/png" name="avatar">
                </form>
                <form id='form_change_name' action="javascript:void(null);" method="post" enctype="multipart/form-data">
                    <br>
                    <h4>Name</h4>
                    <input id="your_name" name="your_name" class="text_pole" maxlength="35" value="" autocomplete="off"><br>
                    <input id="your_name_button" class="menu_button" type="submit" title="Click to set a new User Name (reloads page)" value="Change Name">
                </form>
                <div id="power-user-options-block">
                    <h3>Power User Options</h3>
                    <div id="power-user-option-checkboxes">
                        <label for="auto-connect-checkbox"><input id="auto-connect-checkbox" type="checkbox" />
                            Auto-connect to Last Server
                        </label>
                        <label for="auto-load-chat-checkbox"><input id="auto-load-chat-checkbox" type="checkbox" />
                            Auto-load Last Chat
                        </label>
                        <label for="collapse-newlines-checkbox"><input id="collapse-newlines-checkbox" type="checkbox" />
                            Collapse Newlines in Output
                        </label>
                        <label for="force-pygmalion-formatting-checkbox"><input id="force-pygmalion-formatting-checkbox" type="checkbox" />
                            Pygmalion Formatting for All Models
                        </label>
                        <label for="swipes-checkbox"><input id="swipes-checkbox" type="checkbox" />
                            Swipes
                        </label>
                    </div>
                </div>
            </div>
        </div>

        <div id="ai-config-button" class="drawer" style="z-index:3002;">
            <div class="drawer-toggle drawer-header">
                <div class="drawer-icon icon-sliders closedIcon"></div>
            </div>
            <div class="drawer-content closedDrawer">
                <div class="flex-container">
                    <div id="ai-settings-flex-col1" class="wide50p">
                        <div id="common-gen-settings-block">
                            <div id="pro-settings-block">
                                <div id="amount_gen_block" class="range-block">
                                    <div class="range-block-title">
                                        Amount generation
                                    </div>
                                    <span id="amount_gen_counter" class="range-block-counter">select</span>
                                    <input type="range" class="range-block-range" id="amount_gen" name="volume" min="16" max="512" step="1">
                                </div>
                                <div id="max_context_block" class="range-block">
                                    <div class="range-block-title">
                                        Context Size
                                    </div>
                                    <span id="max_context_counter" class="range-block-counter">select</span>
                                    <input type="range" class="range-block-range" id="max_context" name="volume" min="512" max="2048" step="1">
                                </div>
                            </div>
                        </div>
                        <div id="respective-ranges-and-temps">
                            <div id="range_block">
                                <div class="range-block">
                                    <div class="range-block-title">
                                        Temperature
                                    </div>
                                    <div class="range-block-counter">
                                        <span id="temp_counter">select</span>
                                    </div>
                                    <div class="range-block-range">
                                        <input type="range" id="temp" name="volume" min="0.1" max="2.0" step="0.01">
                                    </div>
                                </div>
                                <div class="range-block">
                                    <div class="range-block-title">
                                        Repetition Penalty
                                    </div>
                                    <div class="range-block-counter">
                                        <span id="rep_pen_counter">select</span>
                                    </div>
                                    <div class="range-block-range">
                                        <input type="range" id="rep_pen" name="volume" min="1" max="1.5" step="0.01">
                                    </div>
                                </div>
                                <div class="range-block">
                                    <div class="range-block-title">
                                        Repetition Penalty Range
                                    </div>
                                    <div class="range-block-counter">
                                        <span id="rep_pen_range_counter">select</span>
                                    </div>
                                    <div class="range-block-range">
                                        <input type="range" id="rep_pen_range" name="volume" min="0" max="2048" step="1">
                                    </div>
                                </div>
                            </div>
                            <div id="range_block_novel">
                                <div class="range-block-title">
                                    Temperature
                                </div>
                                <div class="range-block-counter">
                                    <span id="temp_counter_novel">select</span>
                                </div>
                                <div class="range-block-range">
                                    <input type="range" id="temp_novel" name="volume" min="0.1" max="2.0" step="0.01">
                                </div>
                                <div class="range-block-title">
                                    Repetition Penalty
                                </div>
                                <div class="range-block-counter">
                                    <span id="rep_pen_counter_novel">select</span>
                                </div>
                                <div class="range-block-range">
                                    <input type="range" id="rep_pen_novel" name="volume" min="1" max="1.5" step="0.01">
                                </div>
                                <div class="range-block-title"></div>
                                Repetition Penalty Range

                                <div class="range-block-counter">
                                    <span id="rep_pen_size_counter_novel">select</span>
                                </div>
                                <div class="range-block-range">
                                    <input type="range" id="rep_pen_size_novel" name="volume" min="0" max="2048" step="1">
                                </div>
                            </div>
                            <div id="range_block_textgenerationwebui">
                                <div class="range-block">
                                    <div class="range-block-title">
                                        Temperature
                                    </div>
                                    <div class="range-block-counter">
                                        <span id="temp_counter_textgenerationwebui">select</span>
                                    </div>
                                    <div class="range-block-range">
                                        <input type="range" id="temp_textgenerationwebui" name="volume" min="0.1" max="2.0" step="0.01">
                                    </div>
                                </div>
                                <div class="range-block">
                                    <div class="range-block-title">
                                        Repetition Penalty
                                    </div>
                                    <div class="range-block-counter">
                                        <span id="rep_pen_counter_textgenerationwebui">select</span>
                                    </div>
                                    <div class="range-block-range">
                                        <input type="range" id="rep_pen_textgenerationwebui" name="volume" min="1" max="1.5" step="0.01">
                                    </div>
                                </div>
                                <div class="range-block">
                                    <div class="range-block-title">
                                        Repetition Penalty Range
                                    </div>
                                    <div class="range-block-counter">
                                        <span id="rep_pen_size_counter_textgenerationwebui">select</span>
                                    </div>
                                    <div class="range-block-range">
                                        <input type="range" id="rep_pen_size_textgenerationwebui" name="volume" min="0" max="2048" step="1">
                                    </div>
                                </div>
                            </div>
                        </div>
                        <div id="anchors-block">
                            Anchors Order
                            <a href="/notes/9" class="notes-link" target="_blank">
                                <span class="note-link-span">?</span>
                            </a>
                            <br>
                            <select id="anchor_order">
                                <option value="0">Character then Style</option>
                                <option value="1">Style then Character</option>
                            </select>
                            <div id="anchor_checkbox">
                                <label for="character_anchor"><input id="character_anchor" type="checkbox" />
                                    Character Anchor
                                </label>
                                <label for="style_anchor"><input id="style_anchor" type="checkbox" />
                                    Style Anchor
                                </label>
                            </div>
                        </div>
                    </div>
                    <div id="ai-settings-flex-col2" class="wide50p">
                        <div id="advanced-ai-config-block">
                            <div id="kobold_api-settings">
                                <div id="kobold-advanced-config">
                                    <div class="range-block">
                                        <div class="range-block-title">
                                            Top P Sampling
                                        </div>
                                        <div class="range-block-counter">
                                            <span id="top_p_counter">select</span>
                                        </div>
                                        <div class="range-block-range">
                                            <input type="range" id="top_p" name="volume" min="0" max="1" step="0.01">
                                        </div>
                                    </div>
                                    <div class="range-block">
                                        <div class="range-block-title">
                                            Top A Sampling
                                        </div>
                                        <div class="range-block-counter">
                                            <span id="top_a_counter">select</span>
                                        </div>
                                        <div class="range-block-range">
                                            <input type="range" id="top_a" name="volume" min="0" max="1" step="0.01">
                                        </div>
                                    </div>
                                    <div class="range-block">
                                        <div class="range-block-title">
                                            Top K Sampling
                                        </div>
                                        <div class="range-block-counter">
                                            <span id="top_k_counter">select</span>
                                        </div>
                                        <div class="range-block-range">
                                            <input type="range" id="top_k" name="volume" min="0" max="100" step="1">
                                        </div>
                                    </div>
<<<<<<< HEAD
                                </div> 
                                <div id="range_block_novel">
                                    Temperature
                                    <span id="temp_counter_novel">select</span>
                                    <input type="range" id="temp_novel" name="volume" min="0.1" max="2.0" step="0.01">
                                    Repetition Penalty
                                    <span id="rep_pen_counter_novel">select</span>
                                    <input type="range" id="rep_pen_novel" name="volume" min="1" max="1.5" step="0.01">
                                    Repetition Penalty Range
                                    <span id="rep_pen_size_counter_novel">select</span>
                                    <input type="range" id="rep_pen_size_novel" name="volume" min="0" max="2048" step="1">
                                </div>
                                <div id="range_block_textgenerationwebui">
                                    Temperature 
                                    <span id="temp_counter_textgenerationwebui">select</span>
                                    <input type="range" id="temp_textgenerationwebui" name="volume" min="0.1" max="2.0" step="0.01">
                                    Repetition Penalty 
                                    <span id="rep_pen_counter_textgenerationwebui">select</span>
                                    <input type="range" id="rep_pen_textgenerationwebui" name="volume" min="1" max="1.5" step="0.01">
                                    Repetition Penalty Range
                                    <span id="rep_pen_size_counter_textgenerationwebui">select</span>
                                    <input type="range" id="rep_pen_size_textgenerationwebui" name="volume" min="0" max="2048" step="1">
                                </div>
                            </div>
                            <div id="anchors-block">
                                Anchors Order
                                <a href="/notes/9" class="notes-link" target="_blank"><span class="note-link-span">?</span></a>
                                <br>
                                <select id="anchor_order">
                                    <option value="0">Character then Style</option>
                                    <option value="1">Style then Character</option>
                                </select>
                                <div id="anchor_checkbox">
                                    <label for="character_anchor"><input id="character_anchor" type="checkbox" />
                                        Character Anchor
                                    </label>
                                    <label for="style_anchor"><input id="style_anchor" type="checkbox" />
                                        Style Anchor
                                    </label>
                                </div>
                            </div>
                        </div>
                        <div id="ai-settings-flex-col2" class="wide50p">
                            <div id="advanced-ai-config-block">
                                <div id="kobold_api-settings">
                                    <div id="kobold-advanced-config">
                                         <label class="checkbox_label" for="single_line">
                                            <input id="single_line" type="checkbox" />
                                            Single-line mode
                                        </label>
                                        <div class="range-block">
                                            <div class="range-block-title">
                                                Top P Sampling
                                            </div>
                                            <div class="range-block-counter">
                                                <span id="top_p_counter">select</span>
                                            </div>
                                            <div class="range-block-range">
                                                <input type="range" id="top_p" name="volume" min="0" max="1" step="0.01">
                                            </div>
=======
                                    <div class="range-block">
                                        <div class="range-block-title">
                                            Typical Sampling
                                        </div>
                                        <div class="range-block-counter">
                                            <span id="typical_counter">select</span>
>>>>>>> 2d0d7355
                                        </div>
                                        <div class="range-block-range">
                                            <input type="range" id="typical" name="volume" min="0" max="1" step="0.01">
                                        </div>
                                    </div>
                                    <div class="range-block">
                                        <div class="range-block-title">
                                            Tail Free Sampling
                                        </div>
                                        <div class="range-block-counter">
                                            <span id="tfs_counter">select</span>
                                        </div>
                                        <div class="range-block-range">
                                            <input type="range" id="tfs" name="volume" min="0" max="1" step="0.05">
                                        </div>
                                    </div>
                                    <div class="range-block">
                                        <div class="range-block-title">
                                            Repetition Penalty Slope
                                        </div>
                                        <div class="range-block-counter">
                                            <span id="rep_pen_slope_counter">select</span>
                                        </div>
                                        <div class="range-block-range">
                                            <input type="range" id="rep_pen_slope" name="volume" min="0" max="10" step="0.1">
                                        </div>
                                    </div>
                                </div>
                            </div>
                            <div id="novel_api-settings">

                                ***COMING SOON***

                            </div>
                            <div id="textgenerationwebui_api-settings">
                                <div class="range-block">
                                    <div class="range-block-title">
                                        Top K
                                    </div>
                                    <div class="range-block-counter">
                                        <span id=" top_k_counter_textgenerationwebui">select</span>
                                    </div>
                                    <div class="range-block-range">
                                        <input type="range" id="top_k_textgenerationwebui" name="volume" min="0" max="200" step="1">
                                    </div>
                                    <div class="range-block">
                                        <div class="range-block-title">
                                            Top P
                                        </div>
                                        <div class="range-block-counter">
                                            <span id=" top_p_counter_textgenerationwebui">select</span>
                                        </div>
                                        <div class="range-block-range">
                                            <input type="range" id="top_p_textgenerationwebui" name="volume" min="0" max="1" step="0.1">
                                        </div>
                                    </div>
                                    <div class="range-block">
                                        <div class="range-block-title">
                                            Typical P
                                        </div>
                                        <div class="range-block-counter">
                                            <span id=" typical_p_counter_textgenerationwebui">select</span>
                                        </div>
                                        <div class="range-block-range">
                                            <input type="range" id="typical_p_textgenerationwebui" name="volume" min="0" max="1" step="0.1">
                                        </div>
                                    </div>
                                    <div class="range-block">
                                        <div class="range-block-title">
                                            Penalty Alpha
                                        </div>
                                        <div class="range-block-counter">
                                            <span id=" penalty_alpha_counter_textgenerationwebui">select</span>
                                        </div>
                                        <div class="range-block-range">
                                            <input type="range" id="penalty_alpha_textgenerationwebui" name="volume" min="0" max="5" step="0.05" />
                                        </div>
                                    </div>
                                </div>
                            </div>
                        </div>
                    </div>
                </div>
            </div>
        </div>

        <div id="WI-SP-button" class="drawer" style="z-index:3003;">
            <div class="drawer-toggle drawer-header">
                <div class="drawer-icon icon-globe closedIcon "></div>
            </div>
            <div class="drawer-content closedDrawer">
                <div id="wi-holder">
                    <div id="world_info_block">
                        <h3>World Info</h3>
                        <div id="world_info_buttons">
                            <div id="world_create_button" class="right_menu_button">
                                <h4>+Create</h4>
                            </div>
                            <div id="world_import_button" class="right_menu_button">
                                <h4>+Import</h4>
                            </div>
                        </div>
                    </div>
                    <h4>How to use <a href="/notes/13" class="notes-link" target="_blank"><span class="note-link-span">?</span></a></h4>
                    <div id="rm_world_import" class="right_menu" style="display: none;">
                        <form id="form_world_import" action="javascript:void(null);" method="post" enctype="multipart/form-data">
                            <input type="file" id="world_import_file" accept=".json" name="avatar">
                        </form>
                    </div>
                    <select id="world_info">
                        <option value="None">None</option>
                    </select>
                    <input id="world_info_edit_button" class="menu_button" type="submit" value="Details">
                    <div id="world_info_depth_block">
                        <h4>
                            Scan Depth <a href="/notes/13_1" class="notes-link" target="_blank"><span class="note-link-span">?</span></a>
                        </h4>
                        <span id="world_info_depth_counter">depth</span>
                        <input type="range" id="world_info_depth" name="volume" min="1" max="10" step="1">
                    </div>
                    <div id="world_info_budget_block">
                        <h4>
                            Token Budget <a href="/notes/13_2" class="notes-link" target="_blank"><span class="note-link-span">?</span></a>
                        </h4>
                        <span id="world_info_budget_counter">budget</span>
                        <input type="range" id="world_info_budget" name="volume" min="32" max="2048" step="16">
                    </div>
                </div>
                <div id="softprompt_block">
                    <h4>Soft Prompt</h4>
                    <h5>About soft prompts <a href="/notes/14" class="notes-link" target="_blank"><span class="note-link-span">?</span></a></h5>
                    <select id="softprompt">
                        <option value="">None</option>
                    </select>
                </div>
            </div>
        </div>

<<<<<<< HEAD
            <div id="advanced-formatting-button" class="drawer" style="z-index:3005;">
                <div class="drawer-toggle">
                    <div class="drawer-icon icon-formatting closedIcon"></div>
                </div>
                <div class="drawer-content">
                    <h3>Advanced Formatting
                        <a href="/notes/advanced_formatting" class="notes-link" target="_blank">
                            <span class="note-link-span">?</span>
                        </a>
                    </h3>
                    <label class="checkbox_label" for="disable-description-formatting-checkbox">
                        <input id="disable-description-formatting-checkbox" type="checkbox" />
                        Disable description formatting
                    </label>
                    <label class="checkbox_label" for="disable-scenario-formatting-checkbox">
                        <input id="disable-scenario-formatting-checkbox" type="checkbox" />
                        Disable scenario formatting
                    </label>
                    <label class="checkbox_label" for="disable-personality-formatting-checkbox">
                        <input id="disable-personality-formatting-checkbox" type="checkbox" />
                        Disable personality formatting
                    </label>
                </div>
            </div>

            <div id="extensions-settings-button" class="drawer" style="z-index:3004;">
                <div class="drawer-toggle">
                    <div class="drawer-icon icon-cubes closedIcon"></div>
                </div>
                <div id="rm_extensions_block" class="drawer-content closedDrawer">
                    <div class="extensions_block">
                        <h3>Extensions API: <a target="_blank" href="https://github.com/SillyLossy/TavernAI-extras">TavernAI-extras</a></h3>
                        <input id="extensions_url" type="text" class="text_pole" />
                        <div class="extensions_url_block">
                            <input id="extensions_connect" class="menu_button" type="submit" value="Connect" />
                            <span class="expander"></span>
                            <label for="extensions_autoconnect"><input id="extensions_autoconnect" type="checkbox"/>Auto-connect</label>
                        </div>
                        <div id="extensions_status">Not connected</div>
                        <div id="extensions_loaded">
                            <h4>Active extensions</h4>
                            <ul id="extensions_list">
                            </ul>
                            <p>Missing something? Press <a id="extensions_details" href="javascript:void">here</a> for more details!</p>
                        </div>
                        <div id="extensions_settings">
                            <h3>Extension settings</h3>
                        </div>
=======
        <div id="extensions-settings-button" class="drawer" style="z-index:3004;">
            <div class="drawer-toggle">
                <div class="drawer-icon icon-cubes closedIcon"></div>
            </div>
            <div id="rm_extensions_block" class="drawer-content closedDrawer">
                <div class="extensions_block">
                    <h3>Extensions API:
                        <a target="_blank" href="https://github.com/SillyLossy/TavernAI-extras">
                            TavernAI-extras
                        </a>
                    </h3>
                    <input id="extensions_url" type="text" class="text_pole" />
                    <div class="extensions_url_block">
                        <input id="extensions_connect" class="menu_button" type="submit" value="Connect" />
                        <span class="expander"></span>
                        <label for="extensions_autoconnect"><input id="extensions_autoconnect" type="checkbox" />
                            Auto-connect
                        </label>
                    </div>
                    <div id="extensions_status">
                        Not connected
                    </div>
                    <div id="extensions_loaded">
                        <h4>Active extensions</h4>
                        <ul id="extensions_list">
                        </ul>
                        <p>Missing something? Press <a id="extensions_details" href="javascript:void">here</a> for more details!</p>
                    </div>
                    <div id="extensions_settings">
                        <h3>Extension settings</h3>
>>>>>>> 2d0d7355
                    </div>
                </div>
            </div>
        </div>

    </div>
    <!-- various fullscreen popups -->
    <div id="shadow_popup">
        <div id="dialogue_popup">
            <div id="dialogue_popup_text">
                <h3>text</h3>
            </div>
            <div id="dialogue_popup_ok" class="menu_button">Delete</div>
            <div id="dialogue_popup_cancel" class="menu_button">Cancel</div>
        </div>
    </div>
    <div id="colab_shadow_popup">
        <div id="colab_popup">
            <div id="colab_popup_text" style="float: left;margin-left: 88px;">
                <h3>Initialization</h3>
            </div>
        </div>
    </div>
    <!--<div id="shadow_character_popup">
        </div>-->
    <div id="character_popup">

        <div id="character_popup_text">
            <div>
                <img src="img/book2.png" id="advanced_book_logo">
            </div>

            <div>
                <h3 id="character_popup_text_h3"></h3> - Advanced Defininitions
            </div>

        </div>
        <img id="character_cross" src="img/cross.png" style="position: absolute; right: 15px; top: 15px; width: 20px; height: 20px; cursor: pointer; opacity: 0.6">

        <div id="personality_div">
            <hr>
            <h4>Personality summary</h4>
            <h5>A brief description of the personality <a href="/notes/2" class="notes-link" target="_blank"><span class="note-link-span">?</span></a></h5>
            <input id="personality_textarea" name="personality" placeholder="" form="form_create" class="text_pole" autocomplete="off">
        </div>

        <div id="scenario_div">
            <h4>Scenario</h4>
            <h5>Circumstances and context of the dialogue
                <a href="/notes/12" class="notes-link" target="_blank">
                    <span class="note-link-span">?</span>
                </a>
            </h5>
            <input id="scenario_pole" name="scenario" class="text_pole" maxlength="9999" value="" autocomplete="off" form="form_create">
        </div>

        <div id="talkativeness_div">
            <h4>Talkativeness</h4>
            <h5>How often the chracter speaks in &nbsp;<span class="warning">group chats!</span>
            </h5>
            <input id="talkativeness_slider" name="talkativeness" type="range" min="0" max="1" step="0.05" value="0.5" form="form_create">
            <div id="talkativeness_hint">
                <span>Shy</span>
                <span>Normal</span>
                <span>Chatty</span>
            </div>
        </div>

        <div id="mes_example_div">
            <div>
                <h4>Examples of dialogue</h4>
                <h5>Forms a personality more clearly <a href="/notes/11" class="notes-link" target="_blank"><span class="note-link-span">?</span></a></h5>
            </div>
            <textarea id="mes_example_textarea" name="mes_example" placeholder="" form="form_create"></textarea>
        </div>
        <div id="character_popup_ok" class="menu_button">Save</div>

    </div>
    <div id="world_popup">
        <div id="world_popup_text">
            <img id="world_cross" src="img/cross.png">
            <div id="world_popup_header">
                <!-- Consider changing logo to something else -->
                <img src="img/book2.png" id="world_logo">
                <h3>
                    World Info Editor
                    <span>(<a href="/notes/13_3" target="_blank">?</a>)</span>
                </h3>
                <div class="world_popup_expander">&nbsp;</div>
                <form id="form_rename_world" action="javascript:void(null);" method="post" enctype="multipart/form-data">
                    <input id="world_popup_name" name="world_popup_name" class="text_pole" maxlength="99" size="32" value="" autocomplete="off">
                    <input id="world_popup_name_button" class="menu_button" type="submit" value="Rename">
                </form>
            </div>
        </div>

        <div id="world_popup_entries_list">
        </div>

        <div id="world_popup_bottom_holder">
            <div id="world_popup_new" class="menu_button">New Entry</div>
            <span class="world_popup_expander">&nbsp;</span>
            <div id="world_popup_export" class="menu_button">Export</div>
            <div id="world_popup_delete" class="menu_button">Delete World</div>
        </div>

        <div id="entry_edit_template">
            <div class="world_entry">
                <form class="world_entry_form">
                    <div class="world_entry_thin_controls">
                        <div class="world_entry_form_control">
                            <label for="key">
                                <h4>Key</h4>
                                <h5>Comma-separated list of keywords (e.g: foo,bar).</h5>
                            </label>
                            <textarea class="text_pole" name="key" rows="1" placeholder=""></textarea>
                        </div>
                        <div class="world_entry_form_control keysecondary">
                            <label for="keysecondary">
                                <h4>Secondary Key</h4>
                                <h5>Comma-separated list of additional keywords.</h5>
                            </label>
                            <textarea class="text_pole" name="keysecondary" rows="1" placeholder=""></textarea>
                        </div>
                    </div>
                    <div class="world_entry_thin_controls">
                        <div class="world_entry_form_control">
                            <label for="order">
                                <h4>Insertion Order</h4>
                                <h5>Higher order number entries will be inserted first.</h5>
                            </label>
                            <input class="text_pole" type="number" name="order" placeholder="" />
                        </div>
                        <div class="world_entry_form_control">
                            <label for="comment">
                                <h4>Comment</h4>
                                <h5>Optional comment (doesn't affect the AI).</h5>
                            </label>
                            <textarea class="text_pole" rows="1" name="comment"></textarea>
                        </div>
                    </div>
                    <div class="world_entry_form_control">
                        <label for="content">
                            <h4>Content</h4>
                            <h5>Text that will be inserted to the prompt upon activation.</h5>
                        </label>
                        <textarea class="text_pole" name="content" rows="4" placeholder=""></textarea>
                    </div>
                    <div class="world_entry_form_control world_entry_form_horizontal">
                        <label class="checkbox">
                            <input type="checkbox" name="constant" />
                            <h4>Constant</h4>
                        </label>
                        <label class="checkbox">
                            <input type="checkbox" name="selective" />
                            <h4>Selective</h4>
                        </label>
                        <div class="world_entry_form_control world_entry_form_radios">
                            <div>
                                <label><input type="radio" name="position" value="0">
                                    <h4>Before Chara</h4>
                                </label>
                            </div>
                            <div>
                                <label><input type="radio" name="position" value="1">
                                    <h4>After Chara</h4>
                                </label>
                            </div>
                        </div>
                        <span class="world_popup_expander">&nbsp;</span>
                        <h5 class="world_entry_form_uid">
                            UID:
                            &nbsp;
                            <span class="world_entry_form_uid_value"></span>
                        </h5>
                        <h5 class="world_entry_form_tokens">
                            Tokens used:
                            &nbsp;
                            <span class="world_entry_form_token_counter">0</span>
                        </h5>
                        <input class="menu_button delete_entry_button" type="submit" value="Delete Entry" />
                    </div>
                </form>
            </div>
        </div>
    </div>
    <div id="shadow_select_chat_popup">
        <div id="select_chat_popup">
            <div id="select_chat_popup_text">
                <img id="select_chat_cross" src="img/cross.png" alt="Close">

            </div>
            <div id="select_chat_import"> <!-- import chat popup header -->
                <div id="chat_import_button" class="right_menu_button">
                    <img alt="" class="svg_icon" src="img/cloud-arrow-up-solid.svg" />
                </div>
                <div>
                    <a href="/notes/10" class="notes-link" target="_blank"><span class="note-link-span">?</span></a>
                </div>
                <form id="form_import_chat" action="javascript:void(null);" method="post" enctype="multipart/form-data" style="display: none;">
                    <input type="file" id="chat_import_file" accept=".json, .jsonl" name="avatar">
                    <input id="chat_import_file_type" name="file_type" class="text_pole" maxlength="999" size="2" value="" autocomplete="off" style="display: none;">
                    <input id="chat_import_avatar_url" name="avatar_url" class="text_pole" maxlength="999" size="2" value="" autocomplete="off" style="display: none;">
                    <input id="chat_import_character_name" name="character_name" class="text_pole" maxlength="999" size="2" value="" autocomplete="off" style="display: none;">
                </form>
            </div>

            <div id="select_chat_div">

            </div>
            <div id="load_select_chat_div">
                <img src="img/load.svg">
            </div>
        </div>
    </div>
    <div id="shadow_tips_popup">
        <div id="tips_popup">
            <img id="tips_cross" src="img/cross.png" style="position: absolute; margin-left: 230px; width: 20px; height: 20px; cursor: pointer; opacity: 0.6">

            <img src="img/love.png" style="width: 45px;height: 45px; margin-bottom: 0px; opacity: 0.6;">
            <div style="margin-top:20px; margin-left: 20px; margin-right: 20px; margin-bottom: 15px;">
                <u>TavernAI</u> is being developed with love and care on a voluntary basis. If you like
                the project and
                want to support it, your donation would make a huge impact! <u>Thank you!</u>
            </div>
            <img src="img/eth_icon.png" style="width: 35px;height: 35px; margin-bottom: 0px; opacity: 0.6;">
            <img src="img/usdt.png" style="width: 35px;height: 35px; margin-bottom: 0px; opacity: 0.6;">
            <div id="tips_text">
                <h3 style="margin-top: 0px; opacity: 0.8">Ethereum or USDT</h3>
            </div>

            <img src="img/eth.png" style="opacity: 0.4; margin-bottom: 4px;">
            <div>0x975E5C91042ce8168B3d37b17F99949c5eFB3Dfe</div>
            <!--<div style="margin-bottom:5px;">***</div><div>TRX: TCiBKCt6xEGrsjpgQA2jDXWJLyUh1KN2Sn</div><div>BTC: 1LASziomyYNkZ2zk8Sa4ZLTkvczBMrjyjP</div>-->
        </div>
    </div>

    <!-- right nav panel for character/groups management/editing/creation -->
    <input type="checkbox" id="nav-toggle">
    <nav id="right-nav-panel">
        <div id="right-nav-panel-tabs">
            <div class="right_menu_button" id="rm_button_characters" title="Select/Create Characters">
                <img alt="" class="svg_icon" src="img/id-card-regular.svg" />
            </div>
            <div class="right_menu_button" id="rm_button_selected_ch">
                <h2></h2>
            </div>
            <div class="right_menu_button" id="rm_button_panel_pin_div" title="Locked = Settings panel stays open">
                <input type="checkbox" id="rm_button_panel_pin">
                <label for="rm_button_panel_pin">
                    <img class="unchecked svg_icon" alt="" src="img/lock-open-solid.svg" />
                    <img class="checked svg_icon" alt="" src="img/lock-solid.svg" />
                </label>
            </div>
        </div>
        <div id="rm_ch_create_block" class="right_menu" style="display: none;">
            <form id="form_create" action="javascript:void(null);" method="post" enctype="multipart/form-data">
                <div id="avatar-and-name-block">
                    <div id="name_div">
                        <h4>Character Name</h4>
                        <input id="character_name_pole" name="ch_name" class="text_pole" placeholder="Name this character" maxlength="120" value="" autocomplete="off">
                    </div>
                    <div id="avatar_div" class="avatar_div">
                        <div id="avatar_div_div" class="avatar">
                            <img id="avatar_load_preview" src="img/fluffy.png" alt="avatar">
                        </div>
                        <label for="add_avatar_button" class="menu_button" title="Click to select a new avatar for this character">
                            <input type="file" id="add_avatar_button" name="avatar" accept="image/png, image/jpeg, image/jpg, image/gif, image/bmp">
                            <img alt="" class="svg_icon" src="img/file-image-solid.svg">
                        </label>
                        <div class="form_create_bottom_buttons_block">
                            <div id="rm_button_back" class="menu_button">
                                <img alt="" class="svg_icon" src="img/left-long-solid.svg">
                            </div>
                            <div id="advanced_div" class="menu_button" title="Advanced Definitions">
                                <img alt="" class="svg_icon" src="img/book-solid.svg">
                            </div>
                            <div id="export_button" class="menu_button" title="Export and Download">
                                <img alt="" class="svg_icon" src="img/file-export-solid.svg">
                            </div>
                            <!-- <div id="create_button" class="menu_button" type="submit" title="Create Character">✅</div> -->
                            <label for="create_button" id="create_button_label" class="menu_button" title="Create Character">
                                <input type="submit" id="create_button" name="create_button">
                                <img alt="" class="svg_icon" src="img/user-check-solid.svg">
                            </label>
                            <!-- <input id="create_button" class="menu_button" title="Create Character" type="submit" value="✅"> -->
                            <div id="delete_button" class="menu_button" title="Delete Character">
                                <img alt="" class="svg_icon" src="img/trash-can-solid.svg">
                            </div>
                        </div>
                    </div>
                    <div id="result_info"></div>
                </div>
                <hr>
                <div id="description_div" class="margin-bot-10px">
                    <h4>Description
                        <a href="/notes/1" class="notes-link" target="_blank">
                            <span class="note-link-span">?</span>
                        </a>
                    </h4>
                </div>
                <textarea id="description_textarea" placeholder="Describe your character's physical and mental traits here." class="margin-bot-10px" name="description" placeholder=""></textarea>

                <div id="first_message_div" class="margin-bot-10px">
                    <h4>First message
                        <a href="/notes/3" class="notes-link" target="_blank">
                            <span class="note-link-span">?</span>
                        </a>
                    </h4>
                </div>
                <textarea id="firstmessage_textarea" placeholder="This will be the first message from the character that starts every chat." class="margin-bot-10px" name="first_mes" placeholder=""></textarea>

                <!-- these divs are invisible and used for server communication purposes -->
                <div id="hidden-divs">
                    <div id="avatar_url_div">
                        <input id="avatar_url_pole" name="avatar_url" class="text_pole" maxlength="999" size="2" value="" autocomplete="off">
                    </div>
                    <div id="selected_chat_div">
                        <input id="selected_chat_pole" name="chat" class="text_pole" maxlength="999" size="2" value="" autocomplete="off">
                    </div>
                    <div id="create_date_div">
                        <input id="create_date_pole" name="create_date" class="text_pole" maxlength="999" size="2" value="" autocomplete="off">
                    </div>
                    <div id="last_mes_div">
                        <input id="last_mes_pole" name="last_mes" class="text_pole" maxlength="999" size="2" value="" autocomplete="off">
                    </div>
                </div>
                <!-- now back to normal divs for display purposes-->
            </form>
        </div>
        <div id="rm_group_chats_block" class="right_menu">
            <div id="rm_group_top_bar">
                <div id="rm_button_back_from_group" class="menu_button">
                    <img alt="" class="svg_icon" src="img/left-long-solid.svg">
                </div>
                <input id="rm_group_chat_name" class="text_pole" type="text" name="chat_name" placeholder="Chat Name (Optional)" />
            </div>
            <div id="rm_group_add_members_header">
                <h3>Add Members</h3>
                <input id="rm_group_filter" class="text_pole" type="search" placeholder="Filter..." />
            </div>
            <!-- !!!Don't break line after div!!! -->
            <div id="rm_group_add_members"></div>
            <h3>Members</h3>
            <!-- !!!Don't break line after div!!! -->
            <div id="rm_group_members"></div>

            <div id="group_member_template">
                <div class="group_member">
                    <div class="avatar">
                        <img alt="Avatar" src="" />
                    </div>
                    <div class="ch_name"></div>
                    <div class="group_member_icon">
                        <img alt="Remove" class="minus svg_icon" src="img/minus-solid.svg">
                        <img alt="Add" class="plus svg_icon" src="img/plus-solid.svg">
                    </div>
                </div>
            </div>

            <div id="group_list_template">
                <div class="group_select">
                    <div class="avatar">
                        <img src="">
                    </div>
                    <div class="group_icon">
                        <img class="svg_icon" src="img/user-group-solid.svg">
                    </div>
                    <div class="ch_name"></div>
                </div>
            </div>

            <div id="rm_group_buttons">
                <label class="checkbox" style="display:none">
                    <input id="rm_group_automode" type="checkbox" /><span></span>
                    <h4>Auto Mode</h4>
                </label>
                <input id="rm_group_submit" class="menu_button" type="submit" value="Create">
                <div id="rm_group_buttons_expander">&nbsp;</div>
                <input id="rm_group_delete" class="menu_button" type="submit" value="Delete">
            </div>
        </div>

        <div id="rm_character_import" class="right_menu" style="display: none;">
            <form id="form_import" action="javascript:void(null);" method="post" enctype="multipart/form-data">
                <input type="file" id="character_import_file" accept=".json, image/png" name="avatar">
                <input id="character_import_file_type" name="file_type" class="text_pole" maxlength="999" size="2" value="" autocomplete="off">
            </form>
        </div>
        <div id="rm_characters_block" class="right_menu">
            <div class="form_create_bottom_buttons_block">
                <div id="rm_button_create" title="Create New Character" class="menu_button">
                    <img alt="" class="svg_icon" src="img/user-plus-solid.svg">
                </div>
                <div id="character_import_button" title="Import Character from File" class="menu_button">
                    <img alt="" class="svg_icon" src="img/file-arrow-up-solid.svg">
                </div>
                <div id="rm_button_group_chats" title="Create New Chat Group" class="menu_button">
                    <img alt="" class="svg_icon" src="img/user-group-solid.svg">
                </div>
            </div>
            <form id="form_character_search_form" action="javascript:void(null);">
                <input id="character_search_bar" class="text_pole" type="search" placeholder="Character search..." />
            </form>
            <div id="rm_print_characters_block"></div>
        </div>

        <div id="rm_info_block" class="right_menu">
            <div id="rm_info_panel">
                <div id="rm_info_avatar"></div>
                <div id="rm_info_text"></div>
                <div id="rm_info_button" class="menu_button">Back</div>
            </div>
        </div>
    </nav>

    <!-- templates for JS to reuse when needed -->
    <div id="message_template">
        <div class="mes" mesid="${count_view_mes}" ch_name="${characterName}" is_user="${mes.is_user}">
            <div class="for_checkbox"></div><input type="checkbox" class="del_checkbox">
            <div class="avatar"><img src=""></div>
            <div class="swipe_left"><img src="img/swipe_left.png"></div>
            <div class="mes_block">
                <div class="ch_name">
                    <span class="name_text">${characterName}</span>
                    <div title=Edit class=mes_edit></div>
                    <div class=mes_edit_cancel><img src=img/cancel.png></div>
                    <div class=mes_edit_done><img src=img/done.png></div>
                </div>
                <div class=mes_text></div>
            </div>
            <div class="mes_bias">${bias}</div>
<<<<<<< HEAD
            <div class="swipe_right"> 
=======
            <div class="swipe_right">
                <img src="img/swipe_right.png">
>>>>>>> 2d0d7355
                <div class="swipes-counter"></div>
                <img src="img/swipe_right.png">
            </div>
        </div>
    </div>
    <div id="group_avatars_template">
        <div class="avatar avatar_collage collage_1">
            <img alt="img1" class="img_1" src="">
        </div>
        <div class="avatar avatar_collage collage_2">
            <img alt="img1" class="img_1" src="">
            <img alt="img2" class="img_2" src="">
        </div>
        <div class="avatar avatar_collage collage_3">
            <img alt="img1" class="img_1" src="">
            <img alt="img2" class="img_2" src="">
            <img alt="img3" class="img_3" src="">
        </div>
        <div class="avatar avatar_collage collage_4">
            <img alt="img1" class="img_1" src="">
            <img alt="img2" class="img_2" src="">
            <img alt="img3" class="img_3" src="">
            <img alt="img4" class="img_4" src="">
        </div>
    </div>

    <!-- chat and input bar -->
    <div id="typing_indicator_template">
        <div class="typing_indicator"><span class="typing_indicator_name">CHAR</span> is typing</div>
    </div>
    <div id="sheld">
        <div id="chat">
        </div>
        <div id="form_sheld">
            <div id="dialogue_del_mes">
                <div id="dialogue_del_mes_ok" class="menu_button">Delete</div>
                <div id="dialogue_del_mes_cancel" class="menu_button">Cancel</div>
            </div>
            <form id="send_form">
                <div id="options_button">
                    <div id="options">
                        <div class="options-content">
                            <a id="option_start_new_chat">
                                <img alt="" src="img/save_and_start_new_chat.png">
                                <span>Start new chat</span></a>
                            <a id="option_select_chat">
                                <img alt="" src="img/book6.png">
                                <span>View Past Chats</span>
                            </a>
                            <hr>
                            <a id="option_delete_mes">
                                <img alt="" src="img/del_mes.png">
                                <span>Delete messages</span>
                            </a>
                            <a id="option_regenerate">
                                <img alt="" src="img/regenerate.png">
                                <span>Regenerate</span>
                            </a>
                        </div>
                    </div>
                </div>
                <textarea id="send_textarea" placeholder="Not connected to API!" name="text"></textarea>
                <div id="send_but_sheld">
                    <div id="loading_mes"></div>
                    <input id="send_but" type="button">
                </div>
            </form>
        </div>
    </div>
</body>

</html><|MERGE_RESOLUTION|>--- conflicted
+++ resolved
@@ -158,34 +158,9 @@
                         <input id="api_button_textgenerationwebui" class="menu_button" type="submit" value="Connect">
                         <img id="api_loading_textgenerationwebui" src="img/load.svg">
                     </form>
-<<<<<<< HEAD
-                    <div id="power-user-options-block">
-                        <h3>Power User Options</h3>
-                        <div id="power-user-option-checkboxes">
-                            <label class="checkbox_label" for="pin-examples-checkbox"><input id="pin-examples-checkbox" type="checkbox" />
-                                Pin message examples
-                            </label>
-                            <label for="auto-connect-checkbox"><input id="auto-connect-checkbox" type="checkbox" />
-                                Auto-connect to Last Server
-                            </label>
-                            <label for="auto-load-chat-checkbox"><input id="auto-load-chat-checkbox" type="checkbox" />
-                                Auto-load Last Chat
-                            </label>
-                            <label for="collapse-newlines-checkbox"><input id="collapse-newlines-checkbox" type="checkbox" />
-                                Collapse Newlines in Output
-                            </label>
-                            <label for="force-pygmalion-formatting-checkbox"><input id="force-pygmalion-formatting-checkbox" type="checkbox" />
-                                Pygmalion Formatting for All Models
-                            </label>
-                            <label for="swipes-checkbox"><input id="swipes-checkbox" type="checkbox" />
-                                Swipes
-                            </label>
-                        </div>
-=======
                     <div id="online_status4">
                         <div id="online_status_indicator4"></div>
                         <div id="online_status_text4">Not connected</div>
->>>>>>> 2d0d7355
                     </div>
                 </div>
             </div>
@@ -213,6 +188,9 @@
                 <div id="power-user-options-block">
                     <h3>Power User Options</h3>
                     <div id="power-user-option-checkboxes">
+                        <label class="checkbox_label" for="pin-examples-checkbox"><input id="pin-examples-checkbox" type="checkbox" />
+                            Pin message examples
+                        </label>
                         <label for="auto-connect-checkbox"><input id="auto-connect-checkbox" type="checkbox" />
                             Auto-connect to Last Server
                         </label>
@@ -378,6 +356,11 @@
                                 </label>
                             </div>
                         </div>
+                        
+                        <label class="checkbox_label" for="single_line">
+                            <input id="single_line" type="checkbox" />
+                            Single-line mode
+                        </label>
                     </div>
                     <div id="ai-settings-flex-col2" class="wide50p">
                         <div id="advanced-ai-config-block">
@@ -416,75 +399,12 @@
                                             <input type="range" id="top_k" name="volume" min="0" max="100" step="1">
                                         </div>
                                     </div>
-<<<<<<< HEAD
-                                </div> 
-                                <div id="range_block_novel">
-                                    Temperature
-                                    <span id="temp_counter_novel">select</span>
-                                    <input type="range" id="temp_novel" name="volume" min="0.1" max="2.0" step="0.01">
-                                    Repetition Penalty
-                                    <span id="rep_pen_counter_novel">select</span>
-                                    <input type="range" id="rep_pen_novel" name="volume" min="1" max="1.5" step="0.01">
-                                    Repetition Penalty Range
-                                    <span id="rep_pen_size_counter_novel">select</span>
-                                    <input type="range" id="rep_pen_size_novel" name="volume" min="0" max="2048" step="1">
-                                </div>
-                                <div id="range_block_textgenerationwebui">
-                                    Temperature 
-                                    <span id="temp_counter_textgenerationwebui">select</span>
-                                    <input type="range" id="temp_textgenerationwebui" name="volume" min="0.1" max="2.0" step="0.01">
-                                    Repetition Penalty 
-                                    <span id="rep_pen_counter_textgenerationwebui">select</span>
-                                    <input type="range" id="rep_pen_textgenerationwebui" name="volume" min="1" max="1.5" step="0.01">
-                                    Repetition Penalty Range
-                                    <span id="rep_pen_size_counter_textgenerationwebui">select</span>
-                                    <input type="range" id="rep_pen_size_textgenerationwebui" name="volume" min="0" max="2048" step="1">
-                                </div>
-                            </div>
-                            <div id="anchors-block">
-                                Anchors Order
-                                <a href="/notes/9" class="notes-link" target="_blank"><span class="note-link-span">?</span></a>
-                                <br>
-                                <select id="anchor_order">
-                                    <option value="0">Character then Style</option>
-                                    <option value="1">Style then Character</option>
-                                </select>
-                                <div id="anchor_checkbox">
-                                    <label for="character_anchor"><input id="character_anchor" type="checkbox" />
-                                        Character Anchor
-                                    </label>
-                                    <label for="style_anchor"><input id="style_anchor" type="checkbox" />
-                                        Style Anchor
-                                    </label>
-                                </div>
-                            </div>
-                        </div>
-                        <div id="ai-settings-flex-col2" class="wide50p">
-                            <div id="advanced-ai-config-block">
-                                <div id="kobold_api-settings">
-                                    <div id="kobold-advanced-config">
-                                         <label class="checkbox_label" for="single_line">
-                                            <input id="single_line" type="checkbox" />
-                                            Single-line mode
-                                        </label>
-                                        <div class="range-block">
-                                            <div class="range-block-title">
-                                                Top P Sampling
-                                            </div>
-                                            <div class="range-block-counter">
-                                                <span id="top_p_counter">select</span>
-                                            </div>
-                                            <div class="range-block-range">
-                                                <input type="range" id="top_p" name="volume" min="0" max="1" step="0.01">
-                                            </div>
-=======
                                     <div class="range-block">
                                         <div class="range-block-title">
                                             Typical Sampling
                                         </div>
                                         <div class="range-block-counter">
                                             <span id="typical_counter">select</span>
->>>>>>> 2d0d7355
                                         </div>
                                         <div class="range-block-range">
                                             <input type="range" id="typical" name="volume" min="0" max="1" step="0.01">
@@ -623,56 +543,31 @@
             </div>
         </div>
 
-<<<<<<< HEAD
-            <div id="advanced-formatting-button" class="drawer" style="z-index:3005;">
-                <div class="drawer-toggle">
-                    <div class="drawer-icon icon-formatting closedIcon"></div>
-                </div>
-                <div class="drawer-content">
-                    <h3>Advanced Formatting
-                        <a href="/notes/advanced_formatting" class="notes-link" target="_blank">
-                            <span class="note-link-span">?</span>
-                        </a>
-                    </h3>
-                    <label class="checkbox_label" for="disable-description-formatting-checkbox">
-                        <input id="disable-description-formatting-checkbox" type="checkbox" />
-                        Disable description formatting
-                    </label>
-                    <label class="checkbox_label" for="disable-scenario-formatting-checkbox">
-                        <input id="disable-scenario-formatting-checkbox" type="checkbox" />
-                        Disable scenario formatting
-                    </label>
-                    <label class="checkbox_label" for="disable-personality-formatting-checkbox">
-                        <input id="disable-personality-formatting-checkbox" type="checkbox" />
-                        Disable personality formatting
-                    </label>
-                </div>
-            </div>
-
-            <div id="extensions-settings-button" class="drawer" style="z-index:3004;">
-                <div class="drawer-toggle">
-                    <div class="drawer-icon icon-cubes closedIcon"></div>
-                </div>
-                <div id="rm_extensions_block" class="drawer-content closedDrawer">
-                    <div class="extensions_block">
-                        <h3>Extensions API: <a target="_blank" href="https://github.com/SillyLossy/TavernAI-extras">TavernAI-extras</a></h3>
-                        <input id="extensions_url" type="text" class="text_pole" />
-                        <div class="extensions_url_block">
-                            <input id="extensions_connect" class="menu_button" type="submit" value="Connect" />
-                            <span class="expander"></span>
-                            <label for="extensions_autoconnect"><input id="extensions_autoconnect" type="checkbox"/>Auto-connect</label>
-                        </div>
-                        <div id="extensions_status">Not connected</div>
-                        <div id="extensions_loaded">
-                            <h4>Active extensions</h4>
-                            <ul id="extensions_list">
-                            </ul>
-                            <p>Missing something? Press <a id="extensions_details" href="javascript:void">here</a> for more details!</p>
-                        </div>
-                        <div id="extensions_settings">
-                            <h3>Extension settings</h3>
-                        </div>
-=======
+        <div id="advanced-formatting-button" class="drawer" style="z-index:3005;">
+            <div class="drawer-toggle">
+                <div class="drawer-icon icon-formatting closedIcon"></div>
+            </div>
+            <div class="drawer-content">
+                <h3>Advanced Formatting
+                    <a href="/notes/advanced_formatting" class="notes-link" target="_blank">
+                        <span class="note-link-span">?</span>
+                    </a>
+                </h3>
+                <label class="checkbox_label" for="disable-description-formatting-checkbox">
+                    <input id="disable-description-formatting-checkbox" type="checkbox" />
+                    Disable description formatting
+                </label>
+                <label class="checkbox_label" for="disable-scenario-formatting-checkbox">
+                    <input id="disable-scenario-formatting-checkbox" type="checkbox" />
+                    Disable scenario formatting
+                </label>
+                <label class="checkbox_label" for="disable-personality-formatting-checkbox">
+                    <input id="disable-personality-formatting-checkbox" type="checkbox" />
+                    Disable personality formatting
+                </label>
+            </div>
+        </div>
+
         <div id="extensions-settings-button" class="drawer" style="z-index:3004;">
             <div class="drawer-toggle">
                 <div class="drawer-icon icon-cubes closedIcon"></div>
@@ -703,7 +598,6 @@
                     </div>
                     <div id="extensions_settings">
                         <h3>Extension settings</h3>
->>>>>>> 2d0d7355
                     </div>
                 </div>
             </div>
@@ -1136,14 +1030,9 @@
                 <div class=mes_text></div>
             </div>
             <div class="mes_bias">${bias}</div>
-<<<<<<< HEAD
-            <div class="swipe_right"> 
-=======
             <div class="swipe_right">
                 <img src="img/swipe_right.png">
->>>>>>> 2d0d7355
                 <div class="swipes-counter"></div>
-                <img src="img/swipe_right.png">
             </div>
         </div>
     </div>
